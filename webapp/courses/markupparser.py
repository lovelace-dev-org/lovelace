"""
Parser for wiki markup block content, i.e. paragraphs, bullet lists, tables, etc.
Idea from http://wiki.sheep.art.pl/Wiki%20Markup%20Parser%20in%20Python
"""

import re
import itertools
import operator
import copy
#from django.utils.html import escape # Escapes ' characters -> prevents inline parsing
# Possible solution: Import above as strict_escape and below as body_escape
from cgi import escape # Use this instead? Security? HTML injection?

from django.template import loader, Context, RequestContext
from django.utils.safestring import mark_safe

from slugify import slugify

import pygments
from pygments.lexers import get_lexer_by_name
from pygments.formatters import HtmlFormatter

import courses.blockparser as blockparser
import courses.models
import courses.forms

# TODO: Support indented blocks (e.g. <pre>) within indents, uls & ols
# TODO: Support admonitions/warnings/good to know boxes/etc.
# TODO: Support tags that, when hovered, highlight lines in source code files
# TODO: Support tags that get highlighted upon receiving hints
# TODO: Support tags for monospace ASCII art with horizontal and vertical rulers
#       and a grid background (linear-gradients)
# TODO: Support tags that display files as hexdumps

class ParserUninitializedError(Exception):
    def __init__(self, value):
        self.value = value
    def __str__(self):
        return repr(self.value)

class InvalidParserError(Exception):
    # TODO: Add the ability to trace to the defunctional regex
    def __init__(self, value):
        self.value = value
    def __str__(self):
        return repr(self.value)

class MarkupError(Exception):
    _type = ""
    _template = """<div class="markup-error">
    <div>Error in page markup: %s</div>
    <div>Description: %s</div>
</div>"""
    def __init__(self, value):
        self.value = value
    def __str__(self):
        return repr(self.value)
    def html(self):
        return self._template % (self._type, self.value)

class UnclosedTagError(MarkupError):
    _type = "unclosed tag"

class EmbeddedObjectNotFoundError(MarkupError):
    _type = "embedded object not found"

class MarkupParser:
    """
    Static parser class for generating HTML from the used markup block types.

    Each markup component (given to this parser class as a markup class)
    provides its own markup as a regexp and block & settings functions. The
    markups are combined to form the markup language.
    """

    # TODO: Handle the inline markups and HTML escapes on the same pass

    # TODO: Rework the parser to use a stack based state

    _markups = {}
    _block_re = None
    _inline_re = None
    _ready = False
    
    @classmethod
    def add(cls, *markups):
        """
        Add the Markup classes given as arguments into the parser's internal
        dictionary and set the ready flag False to indicate that re-compilation
        is required.
        """
        cls._ready = False
        cls._markups.update((markup.shortname, markup) for markup in markups)

    @classmethod
    def compile(cls):
        """
        Iterate the parser's internal markup dictionary to create and compile
        the parsing regex based on individual regexes of the different Markup
        classes.
        """
        try:
            cls._block_re = re.compile(
                r"|".join(
                    r"(?P<%s>%s)" % (shortname, markup.regexp)
                    for shortname, markup in sorted(cls._markups.items())
                    if markup.regexp and not markup.inline
                )
            )
        except re.error as e:
            raise InvalidParserError("invalid regex syntax in a markup: %s" % e)

        try:
            cls._inline_re = re.compile(
                r"|".join(
                    r"(?P<%s>%s)" % (shortname, markup.regexp)
                    for shortname, markup in sorted(cls._markups.items())
                    if markup.regexp and markup.inline
                )
            )
        except re.error as e:
            raise InvalidParserError("invalid regex syntax in a markup: %s" % e)
        
        cls._ready = True

    @classmethod
    def get_markups(cls):
        return copy.deepcopy(cls._markups)

    @classmethod
    def inline_parse(cls, block):
        #yield from
        return block

    @classmethod
    def _get_line_kind(cls, line):
        """
        Key function for itertools.groupby(...)

        When a line matches the compiled regexp, select the name of the matched
        group (the shortname attribute of the specifically matching Markup) as
        the key. Otherwise, default the key to 'paragraph'.

        The match object is returned for use in the settings function of the
        markup.        
        """
        matchobj = cls._block_re.match(line)
        return getattr(matchobj, "lastgroup", "paragraph"), matchobj

    @classmethod
    def parse(cls, text, request=None, context=None, embedded_pages=None):
        """
        A generator that gets the text written in the markup language, splits
        it at newlines and yields the parsed text until the whole text has
        been parsed.
        """
        if not cls._ready:
            raise ParserUninitializedError("compile() not called")

        if context is None: context = {}
        if embedded_pages is None: embedded_pages = []

        # TODO: Generator version of splitter to avoid memory & CPU overhead of
        # first creating a complete list and afterwards iterating through it.
        # I.e. reduce from O(2n) to O(n)
        lines = iter(re.split(r"\r\n|\r|\n", text))

        # Note: stateless single-pass parsing of HTML-like languages is
        # impossible because of the closing tags.
        # TODO: Initialize states from markups
        # TODO: State stack for indents, inline markups, pre, etc.
        state = {"lines": lines, "request": request, "context": context,
                 "list": [], "embedded_pages": embedded_pages, "table": False}

        for (block_type, matchobj), block in itertools.groupby(lines, cls._get_line_kind):
            block_markup = cls._markups[block_type]
            block_func = block_markup.block
            
            # TODO: Modular cleanup of indent, ul, ol, table etc.
            if block_type != "list":
                for undent_lvl in reversed(state["list"]):
                    yield '</%s>' % undent_lvl
                state["list"] = []
            if block_type != "table" and state["table"]:
                yield '</table>\n'
                state["table"] = False

            block = cls.inline_parse(block) if block_markup.allow_inline\
                    else block
            
            try:
                settings = cls._markups[block_type].settings(matchobj, state)
                yield from block_func(block, settings, state)
            except MarkupError as e:
                yield e.html()

        # Clean up the remaining open tags (pop everything from stack)
        for undent_lvl in reversed(state["list"]):
            yield '</%s>' % undent_lvl
        if state["table"]:
            yield '</table>\n'

markups = []

# inline = this markup is inline
# allow_inline = if use of inline markup, such as <b> is allowed
class Markup:
    """
    Base class for the markups.

    The below metadata is used for documentation purposes. E.g. the example is
    displayed both as rendered and without rendering.
    """
    name = ""
    shortname = ""
    description = ""
    regexp = r""
    markup_class = ""
    example = ""
    states = {}
    inline = False
    allow_inline = False

    @classmethod
    def block(cls, block, settings, state):
        pass

    @classmethod
    def settings(cls, matchobj, state):
        pass


class BoldMarkup(Markup):
    name = "Bold"
    shortname = "bold"
    description = "Bold text"
    regexp = r"[*]{2}.+[*]{2}"
    markup_class = "inline"
    example = ""
    states = {}
    inline = True
    allow_inline = False

    @classmethod
    def block(cls, block, settings, state):
        pass

    @classmethod
    def settings(cls, matchobj, state):
        pass

markups.append(BoldMarkup)

class CalendarMarkup(Markup):
    name = "Calendar"
    shortname = "calendar"
    description = "A calendar for time reservations."
    regexp = r"^\<\!calendar\=(?P<calendar_name>[^\s>]+)\>\s*$"
    markup_class = "embedded item"
    example = "<!calendar=course-project-demo-calendar>"
    inline = False
    allow_inline = False

    @classmethod
    def block(cls, block, settings, state):
        try:
            calendar = courses.models.Calendar.objects.get(name=settings["calendar_name"])
        except courses.models.Calendar.DoesNotExist as e:
            # TODO: Modular errors
            yield '<div>Calendar {} not found.</div>'.format(settings["calendar_name"])
            raise StopIteration

        calendar_dates = courses.models.CalendarDate.objects.filter(calendar=calendar)

        calendar_reservations = {
            cal_date: courses.models.CalendarReservation.objects.filter(calendar_date=cal_date)
            for cal_date in calendar_dates
        }

        user_has_slot = False
        reserved_event_names = []
        for cal_date, cal_reservations in calendar_reservations.items():
            try:
                found = cal_reservations.get(user=state["request"].user)
            except courses.models.CalendarReservation.DoesNotExist as e:
                continue
            user_has_slot = True
            reserved_event_names.append(found.calendar_date.event_name)
        
        c = {
            "cal_id": calendar.id,
            "cal_reservations": calendar_reservations,
            "user_has_slot": user_has_slot,
            "reserved_event_names": reserved_event_names,
        }
        
        t = loader.get_template("courses/calendar.html")
        ctx = RequestContext(state["request"], c)
        rendered_content = t.render(ctx)
        yield rendered_content

    @classmethod
    def settings(cls, matchobj, state):
        settings = {"calendar_name" : matchobj.group("calendar_name")}
        return settings

markups.append(CalendarMarkup)

class CodeMarkup(Markup):
    name = "Code"
    shortname = "code"
    description = "Monospaced field for code and other preformatted text."
    regexp = r"^[{]{3}(highlight=(?P<highlight>[^\s]*))?\s*$" # TODO: Better settings
    markup_class = ""
    example = ""
    states = {}
    inline = False
    allow_inline = False

    @classmethod
    def block(cls, block, settings, state):
        # TODO: Code syntax highlighting
        highlight = settings["highlight"]
        yield '<pre class="normal">' # TODO: Change class!
        text = ""
        if highlight:
            try:
                lexer = get_lexer_by_name(highlight)
            except pygments.util.ClassNotFound as e:
                # TODO: Raise an error that handles this instead
                yield '<div class="warning">%s</div>' % str(e).capitalize()
                highlight = False
            else:
                yield '<code class="highlight %s-lang-highlight">' % highlight

        try:
            line = next(state["lines"])
            while not line.startswith("}}}"):
                text += line + "\n"
                line = next(state["lines"])
        except StopIteration:
            # TODO: Raise an error (and close the pre and code tags)
            yield 'Warning: unclosed code block!\n'
        if highlight:
            highlighted = pygments.highlight(text[:-1], lexer, HtmlFormatter(nowrap=True))
            yield '%s</code>' % highlighted
        else:
            yield text
        yield '</pre>\n'

    @classmethod
    def settings(cls, matchobj, state):
        settings = {}
        # TODO: define available settings in class
        # TODO: compile the final regexp from the settings
        # TODO: highlight single lines with a background colour & a symbol
        for setting in ("highlight", "line_numbers"):
            try:
                settings[setting] = matchobj.group(setting)
            except IndexError as e:
                pass
        return settings

markups.append(CodeMarkup)

class EmbeddedFileMarkup(Markup):
    name = "Embedded file"
    shortname = "file"
    description = "An embedded file, syntax highlighted and line numbered."
    regexp = r"^\<\!file\=(?P<file_slug>[^\|>]+)\>\s*$"
    markup_class = "embedded item"
    example = "<!file=my-file-name>"
    states = {}
    inline = False
    allow_inline = False

    @classmethod
    def block(cls, block, settings, state):
        try:
            file_object = courses.models.File.objects.get(name=settings["file_slug"])
        except courses.models.File.DoesNotExist as e:
            # TODO: Modular errors
            yield '<div>File %s not found.</div>' % settings["file_slug"]
            raise StopIteration

        file_path = file_object.fileinfo.path
        try:
            file_contents = open(file_path, mode='r', encoding='utf-8').read()
        except ValueError as e:
            # TODO: Modular errors
            yield "<div>Unable to decode file %s with utf-8.</div>" % settings["file_slug"]
            raise StopIteration

        try:
            lexer = pygments.lexers.guess_lexer_for_filename(file_path, file_contents)
        except pygments.util.ClassNotFound:
            # TODO: Modular errors
            yield '<div>Unable to find lexer for file %s.</div>' % settings['file_slug']
            raise StopIteration

        highlighted = pygments.highlight(file_contents, lexer, HtmlFormatter(nowrap=True))

        t = loader.get_template("courses/embedded-codefile.html")
        c = Context({
            "name": file_object.name,
            "url": file_object.fileinfo.url,
            "contents": mark_safe(highlighted),
        })

        yield t.render(c)

    @classmethod
    def settings(cls, matchobj, state):
        settings = {"file_slug" : escape(matchobj.group("file_slug"))}
        
        return settings

markups.append(EmbeddedFileMarkup)

class EmbeddedPageMarkup(Markup):
    name = "Embedded page"
    shortname = "embedded_page"
    description = "A lecture or exercise, embedded into the page in question."
    regexp = r"^\<\!page\=(?P<page_slug>[^\s>]+)\>\s*$"
    markup_class = "embedded item"
    example = "<!page=slug-of-some-exercise>"
    inline = False
    allow_inline = False

    @classmethod
    def block(cls, block, settings, state):
        yield '<div class="embedded-page">\n'
        yield settings["rendered_content"]
        yield '</div>\n'

    @classmethod
    def settings(cls, matchobj, state):
        settings = {"page_slug" : matchobj.group("page_slug")}
        try:
            page = courses.models.ContentPage.objects\
                                             .get(slug=settings["page_slug"])\
                                             .get_type_object()
        except courses.models.ContentPage.DoesNotExist as e:
            raise EmbeddedObjectNotFoundError("embedded page '%s' couldn't be found" % settings["page_slug"])
        else:
            state["embedded_pages"].append(settings["page_slug"])

            # TODO: Prevent recursion depth > 2
            embedded_content = page.rendered_markup()
            
            choices = page.get_choices()
            question = blockparser.parseblock(escape(page.question))
            
            c = {
                "emb_content": embedded_content,
                "content": page,
                "content_slug": page.slug,
                "question": question,
                "choices": choices,
            }
            user = state["request"].user
            sandboxed = state["request"].path.startswith("/sandbox/")
            if sandboxed and user.is_authenticated() and user.is_active and user.is_staff:
                c["sandboxed"] = True
            elif sandboxed and (not user.is_authenticated() or not user.is_active or not user.is_staff):
                settings["rendered_content"] = ""
                return settings
            else:
                c["sandboxed"] = False

            if user.is_active and page.get_user_answers(user) and not sandboxed:
                c["evaluation"] = page.get_user_evaluation(user)
                c["answer_count"] = page.get_user_answers(user).count()
            else:
                c["evaluation"] = "unanswered"
                c["answer_count"] = 0
            c.update(state["context"])
            
<<<<<<< HEAD
            t = loader.get_template("courses/{dashed_type}.html".format(
                dashed_type=page.get_dashed_type()
=======
            t = loader.get_template("courses/{page_type}.html".format(
                page_type=page.get_dashed_type()
>>>>>>> 3cdce887
            ))
            ctx = RequestContext(state["request"], c)
            rendered_content = t.render(ctx)

        settings["rendered_content"] = rendered_content or embedded_content
        return settings

markups.append(EmbeddedPageMarkup)

# TODO: Support embeddable JavaScript apps (maybe in iframe?)
# - http://www.html5rocks.com/en/tutorials/security/sandboxed-iframes/
# - https://developer.mozilla.org/en-US/docs/Web/API/window.postMessage
class EmbeddedScriptMarkup(Markup):
    name = "Embedded script"
    shortname = "script"
    description = "An embedded script, contained inside an iframe."
    regexp = r"^\<\!script\=(?P<script_slug>[^\|>]+)(\|width\=(?P<script_width>[^>|]+))?"\
              "(\|height\=(?P<script_height>[^>|]+))?(\|border\=(?P<border>[^>|]+))?"\
              "(\|include\=(?P<include>[^>|]+))?" "\>\s*$"
    markup_class = "embedded item"
    example = "<!script=dijkstra-clickable-demo>"
    states = {}
    inline = False
    allow_inline = False

    @classmethod
    def block(cls, block, settings, state):
        try:
            script = courses.models.File.objects.get(name=settings["script_slug"])
        except courses.models.File.DoesNotExist as e:
            # TODO: Modular errors
            yield '<div>Script %s not found.</div>' % settings["script_slug"]
            raise StopIteration

        includes = []
        image_urls = []
        unparsed_includes = settings.get("include") or []
        for unparsed_include in unparsed_includes:
            try:
                where, t_and_n = unparsed_include.split(":")
                incl_type, incl_name = t_and_n.split("=")
            except ValueError:
                # TODO: Modular errors
                yield '<div>Erroneous form {} in a script markup.</div>'.format(unparsed_include)
                raise StopIteration

            try:
                if incl_type == "image":
                    incl_obj = courses.models.Image.objects.get(name=incl_name)
                else:
                    incl_obj = courses.models.File.objects.get(name=incl_name)
            except (courses.models.File.DoesNotExist, courses.models.Image.DoesNotExist) as e:
                # TODO: Modular errors
                yield '<div>{} {} not found.</div>'.format(incl_type.capitalize(), incl_name)
                raise StopIteration

            incl_addr = escape(incl_obj.fileinfo.url)

            if incl_type == "script":
                includes.append(
                    #(where, "<script src='{addr}'><\" + \"/script>".format(addr=escape(incl_addr)))
                    ("script", incl_name, "type", "text/javascript", "src", incl_addr, where)
                )
            elif incl_type == "style":
                includes.append(
                    #(where, "<link rel='stylesheet' href='{addr}'>".format(addr=escape(incl_addr)))
                    ("link", incl_name, "rel", "stylesheet", "href", incl_addr, where)
                )
            elif incl_type == "image":
                image_urls.append(
                    (incl_name, incl_addr, where)
                )

        # TODO: In an edge case, using the same parameters will cause an id clash
        # TODO: Also the md5 will rarely cause an id clash
        import hashlib
        hash_includes = hashlib.md5("".join(unparsed_includes).encode("utf-8")).hexdigest()
        iframe_id = escape(script.name + "-" + hash_includes)
        
        # TODO: Change the include file names into slugs to prevent spaces!
        tag = '<iframe id="{id}" src="{addr}" sandbox="allow-same-origin allow-scripts"'.format(
            id=iframe_id, addr=escape(script.fileinfo.url)
        )
        if "width" in settings:
            tag += ' width="%s"' % settings["width"]
        if "height" in settings:
            tag += ' height="%s"' % settings["height"]
        if "border" in settings:
            tag += ' frameborder="%s"' % settings["border"]
        tag += "></iframe>\n"

        # TODO: Could this cause a race condition?
        if includes or image_urls:
            inject_includes_template = """<script>
//$(document).ready(function() {{
(function() {{
  var script_iframe = $("#{id}");
  
  var script_iframe_inject_function = function() {{
    var cw = script_iframe[0].contentWindow.document;
{injects}
  }};

  //if (script_iframe[0].contentWindow.document.readyState == "complete") {{
//    script_iframe_inject_function();
//  }} else {{
    script_iframe.load(script_iframe_inject_function);
  //}}
//}});
}})();
</script>
"""

            #single_inject_template = "    script_iframe.contents().find(\"{elem}\").append(\"{new_tag}\");"
            single_inject_template = \
"""    var new_{name} = cw.createElement("{type}");
    new_{name}.{type_type} = "{type_value}";
    new_{name}.{src_type} = "{addr}";
    new_{name}.id = "id-{name}";
    cw.getElementsByTagName("{where}")[0].appendChild(new_{name});
"""

            inject_images_template = \
"""    var new_img_addresses = cw.createElement("script");
    new_img_addresses.innerHTML = '{img_addrs}';
    new_img_addresses.id = "id-img_addrs";
    cw.getElementsByTagName("{where}")[0].appendChild(new_img_addresses);
"""
            single_image_inject_template = "var src_{name} = \"{addr}\";"
            array_image_injects_template = "var img_srcs = [{var_names}];"
            
            rendered_includes = inject_includes_template.format(
                id=iframe_id,
                injects="\n".join(
                    single_inject_template.format(type=t, name=n, type_type=tt,
                                                  type_value=tv, src_type=st, addr=a,
                                                  where=w)
                    for t, n, tt, tv, st, a, w in includes
                ) + ((inject_images_template.format(where=image_urls[0][2], # Just take the first
                        img_addrs="\\\n".join(
                            single_image_inject_template.format(name=n, addr=a)
                            for n, a, _ in image_urls
                        ) + array_image_injects_template.format(
                            var_names=", ".join(
                                "src_" + n
                                for n, _, _ in image_urls
                            )
                        )
                    )
                ) if image_urls else "")
            )
            tag += rendered_includes

        yield tag

    @classmethod
    def settings(cls, matchobj, state):
        settings = {"script_slug" : escape(matchobj.group("script_slug"))}
        try:
            settings["width"] = escape(matchobj.group("script_width"))
        except AttributeError:
            pass
        try:
            settings["height"] = escape(matchobj.group("script_height"))
        except AttributeError:
            pass
        try:
            settings["border"] = escape(matchobj.group("border"))
        except AttributeError:
            pass
        try:
            settings["include"] = escape(matchobj.group("include")).split(",")
        except AttributeError:
            pass
        return settings

markups.append(EmbeddedScriptMarkup)

class EmbeddedVideoMarkup(Markup):
    name = "Embedded video"
    shortname = "video"
    description = "An embedded video, contained inside an iframe."
    regexp = r"^\<\!video\=(?P<video_slug>[^\|>]+)(\|width\=(?P<video_width>[^>|]+))?"\
              "(\|height\=(?P<video_height>[^>|]+))?\>\s*$"
    markup_class = "embedded item"
    example = "<!video=my-video-link-name>"
    states = {}
    inline = False
    allow_inline = False

    @classmethod
    def block(cls, block, settings, state):
        try:
            videolink = courses.models.VideoLink.objects.get(name=settings["video_slug"])
        except courses.models.VideoLink.DoesNotExist as e:
            # TODO: Modular errors
            yield '<div>Video link %s not found.</div>' % settings["video_slug"]
            raise StopIteration

        video_url = videolink.link
        tag = '<iframe src="%s"' % video_url
        if "width" in settings:
            tag += ' width="%s"' % settings["width"]
        if "height" in settings:
            tag += ' height="%s"' % settings["height"]
        tag += "><p>Your browser does not support iframes.</p></iframe>\n"
        
        yield tag

    @classmethod
    def settings(cls, matchobj, state):
        settings = {"video_slug" : escape(matchobj.group("video_slug"))}
        try:
            settings["width"] = escape(matchobj.group("video_width"))
        except AttributeError:
            pass
        try:
            settings["height"] = escape(matchobj.group("video_height"))
        except AttributeError:
            pass
        return settings

markups.append(EmbeddedVideoMarkup)

class EmptyMarkup(Markup):
    name = "Empty"
    shortname = "empty"
    description = ""
    regexp = "^\s*$"
    markup_class = ""
    example = ""
    inline = False
    allow_inline = False

    @classmethod
    def block(cls, block, settings, state):
        yield ''

    @classmethod
    def settings(cls, matchobj, state):
        pass

markups.append(EmptyMarkup)

class HeadingMarkup(Markup):
    name = "Heading"
    shortname = "heading"
    description = ""
    regexp = r"^\s*(?P<level>\={1,6})\=*\s*.+\s*(?P=level)\s*$"
    markup_class = ""
    example = ""
    inline = False
    allow_inline = False

    @classmethod
    def block(cls, block, settings, state):
        heading = ''
        for line in block:
            heading += escape(line.strip("= \r\n\t"))
        slug = slugify(heading)
        # TODO: Add "-heading" to id
        yield '<h%d class="content-heading">' % (settings["heading_level"])
        yield heading
        yield '<span id="%s" class="anchor-offset"></span>' % (slug)
        yield '<a href="#%s" class="permalink" title="Permalink to %s">&para;</a>' % (slug, heading)
        yield '</h%d>\n' % settings["heading_level"]
    
    @classmethod
    def settings(cls, matchobj, state):
        settings = {"heading_level" : len(matchobj.group("level"))}
        return settings

markups.append(HeadingMarkup)

class ImageMarkup(Markup):
    name = "Image"
    shortname = "image"
    description = "An image, img tag in HTML."
    regexp = r"^\<\!image\=(?P<image_name>[^>|]+)"\
              "(\|alt\=(?P<alt_text>[^|]+))?"\
              "(\|caption\=(?P<caption_text>(([\[]{2}[^|]+(\|.+)?[\]]{2})|([^|]))+))?"\
              "(\|align\=(?P<align>[^|]+))?\>\s*$"
    markup_class = "embedded item"
    example = "<!image=name-of-some-image.png|alt=alternative text|caption=caption text>"
    inline = False
    allow_inline = False

    @classmethod
    def block(cls, block, settings, state):
        try:
            image = courses.models.Image.objects.get(name=settings["image_name"])
        except courses.models.Image.DoesNotExist as e:
            # TODO: Modular errors
            yield '<div>Image %s not found.</div>' % settings["image_name"]
            raise StopIteration

        image_url = image.fileinfo.url
        w = image.fileinfo.width
        h = image.fileinfo.height

        MAX_IMG_WIDTH = 840

        size_attr = ""
        if w > MAX_IMG_WIDTH:
            ratio = h / w
            new_height = MAX_IMG_WIDTH * ratio
            size_attr = ' width="%d" height="%d"' % (MAX_IMG_WIDTH, new_height)

        centered = True if settings.get("align", False) == "center" else False
        
        if centered:
            yield '<div class="centered-block-outer"><div class="centered-block-middle"><div class="centered-block-inner">'

        img_cls = "figure-img" if settings.get("caption_text", False) else "content-img"
        if "caption_text" in settings:
            yield '<figure>'
        if "alt_text" in settings:
            yield '<img class="%s" src="%s" alt="%s"%s>\n' % (img_cls, image_url, settings["alt_text"], size_attr)
        else:
            yield '<img class="%s" src="%s"%s>\n' % (img_cls, image_url, size_attr)
        if "caption_text" in settings:
            yield '<figcaption>%s</figcaption>' % (settings["caption_text"])
            yield '</figure>'

        if centered:
            yield '</div></div></div>'

    @classmethod
    def settings(cls, matchobj, state):
        settings = {"image_name" : escape(matchobj.group("image_name"))}
        try:
            settings["alt_text"] = escape(matchobj.group("alt_text"))
        except AttributeError:
            pass
        try:
            settings["caption_text"] = blockparser.parseblock(escape(matchobj.group("caption_text")))
        except AttributeError:
            pass
        try:
            settings["align"] = escape(matchobj.group("align"))
        except AttributeError:
            pass
        return settings

markups.append(ImageMarkup)

class ListMarkup(Markup):
    name = "List"
    shortname = "list"
    description = "Unordered and ordered lists."
    regexp = r"^(?P<list_level>[*#]+)(?P<text>.+)$"
    markup_class = ""
    example = "* unordered list item 1\n** indented unordered list item 1\n"\
              "# ordered list item 1\n## indented ordered list item 1\n"
    states = {"list" : []}
    inline = False
    allow_inline = True

    @classmethod
    def block(cls, block, settings, state):
        tag = settings["tag"]

        if len(state["list"]) < settings["level"]:
            for new_lvl in range(settings["level"] - len(state["list"])):
                state["list"].append(tag)
                yield '<%s>' % tag
        elif len(state["list"]) > settings["level"]:
            for new_lvl in range(len(state["list"]) - settings["level"]):
                top_tag = state["list"].pop()
                yield '</%s>' % top_tag
        
        if len(state["list"]) == settings["level"]:
            if state["list"][-1] != tag:
                top_tag = self.list_state.pop()
                yield '</%s>' % top_tag
                
                state["list"].append(tag)
                yield '<%s>' % tag
        
        for line in block:
            yield '<li>%s</li>' % blockparser.parseblock(escape(line.strip("*#").strip()))

    @classmethod
    def settings(cls, matchobj, state):
        list_level = matchobj.group("list_level")
        settings = {"level" : len(list_level),
                    #"text" : matchobj.group("text").strip(),
                    "tag" : "ul" if list_level[-1] == "*" else "ol"}
        return settings

markups.append(ListMarkup)

class ParagraphMarkup(Markup):
    name = "Paragraph"
    shortname = "paragraph"
    description = "A paragraph of text, p tag in HTML."
    regexp = r""
    markup_class = "text"
    example = "Text without any of the block level markups."
    inline = False
    allow_inline = True

    @classmethod
    def block(cls, block, settings, state):
        yield '<p>'
        paragraph = ""
        paragraph_lines = []
        for line in block:
            paragraph_lines.append(escape(line))
        paragraph = "<br>\n".join(paragraph_lines)
        paragraph = blockparser.parseblock(paragraph)
        yield paragraph
        yield '</p>\n'

    @classmethod
    def settings(cls, matchobj, state):
        pass

markups.append(ParagraphMarkup)

class SeparatorMarkup(Markup):
    name = "Separator"
    shortname = "separator"
    description = "A separating horizontal line, hr tag in HTML."
    regexp = r"^\s*\-{2}\s*$"
    markup_class = "miscellaneous"
    example = "--"
    inline = False
    allow_inline = False
    
    @classmethod
    def block(cls, block, settings, state):
        yield '<hr>\n'

    @classmethod
    def settings(cls, matchobj, state):
        pass

markups.append(SeparatorMarkup)

class TableMarkup(Markup):
    name = "Table"
    shortname = "table"
    description = "A table for representing tabular information."
    regexp = r"^[|]{2}([^|]+[|]{2})+\s*$"
    markup_class = ""
    example = "|| Heading 1 || Heading 2 ||"
    states = {}
    inline = False
    allow_inline = False

    @classmethod
    def block(cls, block, settings, state):
        if not state["table"]:
            yield '<table>'
            state["table"] = True
        
        for line in block:
            row = line.split("||")[1:-1]
            yield '<tr>'
            yield '\n'.join("<td>%s</td>" % blockparser.parseblock(escape(cell)) for cell in row)
            yield '</tr>'
            
        #yield '</table>'

    @classmethod
    def settings(cls, matchobj, state):
        pass

markups.append(TableMarkup)

class TeXMarkup(Markup):
    name = "TeX"
    shortname = "tex"
    description = ""
    regexp = r"^[<]math[>]\s*$"
    markup_class = ""
    example = ""
    inline = False
    allow_inline = False

    @classmethod
    def block(cls, block, settings, state):
        yield '<div class="tex">'
        try:
            line = next(state["lines"])
            while not line.startswith("</math>"):
                yield escape(line) + "\n"
                line = next(state["lines"])
        except StopIteration:
            # TODO: Modular, class-based warning system
            yield 'Warning: unclosed TeX block!\n'
        yield '</div>\n'

    @classmethod
    def settings(cls, matchobj, state):
        pass

markups.append(TeXMarkup)

# TODO: Add indentation support to all compatible markups.

MarkupParser.add(*markups)
MarkupParser.compile()<|MERGE_RESOLUTION|>--- conflicted
+++ resolved
@@ -476,13 +476,8 @@
                 c["answer_count"] = 0
             c.update(state["context"])
             
-<<<<<<< HEAD
-            t = loader.get_template("courses/{dashed_type}.html".format(
-                dashed_type=page.get_dashed_type()
-=======
             t = loader.get_template("courses/{page_type}.html".format(
                 page_type=page.get_dashed_type()
->>>>>>> 3cdce887
             ))
             ctx = RequestContext(state["request"], c)
             rendered_content = t.render(ctx)
