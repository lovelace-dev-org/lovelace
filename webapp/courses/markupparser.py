"""
Parser for wiki markup block content, i.e. paragraphs, bullet lists, tables, etc.
Idea from http://wiki.sheep.art.pl/Wiki%20Markup%20Parser%20in%20Python
"""

# TODO: Rework the registering of the different markups. Allow plugins to register
# additional markups from their own files.

import re
import itertools
import operator
import copy
#from django.utils.html import escape # Escapes ' characters -> prevents inline parsing
# Possible solution: Import above as strict_escape and below as body_escape
from cgi import escape # Use this instead? Security? HTML injection?

from django.template import loader
from django.utils.safestring import mark_safe

from django.utils.text import slugify as slugify

import pygments
from pygments.lexers import get_lexer_by_name
from pygments.formatters import HtmlFormatter

from reversion import revisions as reversion

import courses.blockparser as blockparser
import courses.models
import courses.forms

# TODO: Support indented blocks (e.g. <pre>) within indents, uls & ols
# TODO: Support admonitions/warnings/good to know boxes/etc.
# TODO: Support tags that, when hovered, highlight lines in source code files
# TODO: Support tags that get highlighted upon receiving hints
# TODO: Support tags for monospace ASCII art with horizontal and vertical rulers
#       and a grid background (linear-gradients)
# TODO: Support tags that display files as hexdumps
# TODO: Generate the regexes automatically from given options etc. à la Python's argparse

class ParserUninitializedError(Exception):
    def __init__(self, value):
        self.value = value
    def __str__(self):
        return repr(self.value)

class InvalidParserError(Exception):
    # TODO: Add the ability to trace to the defunctional regex
    def __init__(self, value):
        self.value = value
    def __str__(self):
        return repr(self.value)

class MarkupError(Exception):
    _type = ""
    _template = """<div class="markup-error">
    <div>Error in page markup: %s</div>
    <div>Description: %s</div>
</div>"""
    def __init__(self, value):
        self.value = value
    def __str__(self):
        return repr(self.value)
    def html(self):
        return self._template % (self._type, self.value)

class UnclosedTagError(MarkupError):
    _type = "unclosed tag"

class EmbeddedObjectNotFoundError(MarkupError):
    _type = "embedded object not found"

class MarkupParser:
    """
    Static parser class for generating HTML from the used markup block types.

    Each markup component (given to this parser class as a markup class)
    provides its own markup as a regexp and block & settings functions. The
    markups are combined to form the markup language.
    """

    # TODO: Handle the inline markups and HTML escapes on the same pass

    # TODO: Rework the parser to use a stack based state

    _markups = {}
    _block_re = None
    _inline_re = None
    _ready = False
    
    @classmethod
    def add(cls, *markups):
        """
        Add the Markup classes given as arguments into the parser's internal
        dictionary and set the ready flag False to indicate that re-compilation
        is required.
        """
        cls._ready = False
        cls._markups.update((markup.shortname, markup) for markup in markups)

    @classmethod
    def compile(cls):
        """
        Iterate the parser's internal markup dictionary to create and compile
        the parsing regex based on individual regexes of the different Markup
        classes.
        """
        try:
            cls._block_re = re.compile(
                r"|".join(
                    r"(?P<%s>%s)" % (shortname, markup.regexp)
                    for shortname, markup in sorted(cls._markups.items())
                    if markup.regexp and not markup.inline
                )
            )
        except re.error as e:
            raise InvalidParserError("invalid regex syntax in a markup: %s" % e)

        try:
            cls._inline_re = re.compile(
                r"|".join(
                    r"(?P<%s>%s)" % (shortname, markup.regexp)
                    for shortname, markup in sorted(cls._markups.items())
                    if markup.regexp and markup.inline
                )
            )
        except re.error as e:
            raise InvalidParserError("invalid regex syntax in a markup: %s" % e)
        
        cls._ready = True

    @classmethod
    def get_markups(cls):
        return copy.deepcopy(cls._markups)

    @classmethod
    def inline_parse(cls, block):
        #yield from
        return block

    @classmethod
    def _get_line_kind(cls, line):
        """
        Key function for itertools.groupby(...)

        When a line matches the compiled regexp, select the name of the matched
        group (the shortname attribute of the specifically matching Markup) as
        the key. Otherwise, default the key to 'paragraph'.

        The match object is returned for use in the settings function of the
        markup.        
        """
        matchobj = cls._block_re.match(line)
        return getattr(matchobj, "lastgroup", "paragraph"), matchobj

    @classmethod
    def parse(cls, text, request=None, context=None, embedded_pages=None):
        """
        A generator that gets the text written in the markup language, splits
        it at newlines and yields the parsed text until the whole text has
        been parsed.
        """
        if not cls._ready:
            raise ParserUninitializedError("compile() not called")

        if context is None: context = {}
        if embedded_pages is None: embedded_pages = []

        # TODO: Generator version of splitter to avoid memory & CPU overhead of
        # first creating a complete list and afterwards iterating through it.
        # I.e. reduce from O(2n) to O(n)
        # Note! pypi regex has regex.splititer
        lines = iter(re.split(r"\r\n|\r|\n", text))

        # Note: stateless single-pass parsing of HTML-like languages is
        # impossible because of the closing tags.
        # TODO: Initialize states from markups
        # TODO: State stack for indents, inline markups, pre, etc.
        state = {"lines": lines, "request": request, "context": context,
                 "list": [], "embedded_pages": embedded_pages, "table": False}

        for (block_type, matchobj), block in itertools.groupby(lines, cls._get_line_kind):
            block_markup = cls._markups[block_type]
            block_func = block_markup.block
            
            # TODO: Modular cleanup of indent, ul, ol, table etc.
            if block_type != "list":
                for undent_lvl in reversed(state["list"]):
                    yield '</%s>' % undent_lvl
                state["list"] = []
            if block_type != "table" and state["table"]:
                yield '</table>\n'
                state["table"] = False

            block = cls.inline_parse(block) if block_markup.allow_inline\
                    else block
            
            try:
                settings = cls._markups[block_type].settings(matchobj, state)
                yield from block_func(block, settings, state)
            except MarkupError as e:
                yield e.html()

        # Clean up the remaining open tags (pop everything from stack)
        for undent_lvl in reversed(state["list"]):
            yield '</%s>' % undent_lvl
        if state["table"]:
            yield '</table>\n'

markups = []

# inline = this markup is inline
# allow_inline = if use of inline markup, such as <b> is allowed
class Markup:
    """
    Base class for the markups.

    The below metadata is used for documentation purposes. E.g. the example is
    displayed both as rendered and without rendering.
    """
    name = ""
    shortname = ""
    description = ""
    regexp = r""
    markup_class = ""
    example = ""
    states = {}
    inline = False
    allow_inline = False

    @classmethod
    def block(cls, block, settings, state):
        pass

    @classmethod
    def settings(cls, matchobj, state):
        pass

class BoldMarkup(Markup):
    name = "Bold"
    shortname = "bold"
    description = "Bold text"
    regexp = r"[*]{2}.+[*]{2}"
    markup_class = "inline"
    example = ""
    states = {}
    inline = True
    allow_inline = False

    @classmethod
    def block(cls, block, settings, state):
        pass

    @classmethod
    def settings(cls, matchobj, state):
        pass

markups.append(BoldMarkup)

class CalendarMarkup(Markup):
    name = "Calendar"
    shortname = "calendar"
    description = "A calendar for time reservations."
    regexp = r"^\<\!calendar\=(?P<calendar_name>[^\s>]+)\>\s*$"
    markup_class = "embedded item"
    example = "<!calendar=course-project-demo-calendar>"
    inline = False
    allow_inline = False

    @classmethod
    def block(cls, block, settings, state):
        try:
            calendar = courses.models.Calendar.objects.get(name=settings["calendar_name"])
        except courses.models.Calendar.DoesNotExist as e:
            # TODO: Modular errors
            yield '<div>Calendar {} not found.</div>'.format(settings["calendar_name"])
            raise StopIteration

        calendar_dates = courses.models.CalendarDate.objects.filter(calendar=calendar)

        calendar_reservations = {
            cal_date: courses.models.CalendarReservation.objects.filter(calendar_date=cal_date)
            for cal_date in calendar_dates
        }

        user = state["request"].user
        user_has_slot = False
        reserved_event_ids = []

        if user.is_authenticated():
            for cal_date, cal_reservations in calendar_reservations.items():
                try:
                    found = cal_reservations.get(user=state["request"].user)
                except courses.models.CalendarReservation.DoesNotExist as e:
                    continue
                user_has_slot = True
                reserved_event_ids.append(found.calendar_date.id)
        
        c = {
            "cal_id": calendar.id,
            "cal_reservations": calendar_reservations,
            "user_has_slot": user_has_slot,
            "reserved_event_ids": reserved_event_ids,
        }
        
        t = loader.get_template("courses/calendar.html")
        rendered_content = t.render(c, state["request"])
        yield rendered_content

    @classmethod
    def settings(cls, matchobj, state):
        settings = {"calendar_name" : matchobj.group("calendar_name")}
        return settings

markups.append(CalendarMarkup)

class CodeMarkup(Markup):
    name = "Code"
    shortname = "code"
    description = "Monospaced field for code and other preformatted text."
    regexp = r"^[{]{3}(highlight=(?P<highlight>[^\s]*))?\s*$" # TODO: Better settings
    markup_class = ""
    example = ""
    states = {}
    inline = False
    allow_inline = False

    @classmethod
    def block(cls, block, settings, state):
        # TODO: Code syntax highlighting
        highlight = settings["highlight"]
        yield '<pre class="normal">' # TODO: Change class!
        text = ""
        if highlight:
            try:
                lexer = get_lexer_by_name(highlight)
            except pygments.util.ClassNotFound as e:
                # TODO: Raise an error that handles this instead
                yield '<div class="warning">%s</div>' % str(e).capitalize()
                highlight = False
            else:
                yield '<code class="highlight %s-lang-highlight">' % highlight

        try:
            line = next(state["lines"])
            while not line.startswith("}}}"):
                text += line + "\n"
                line = next(state["lines"])
        except StopIteration:
            # TODO: Raise an error (and close the pre and code tags)
            yield 'Warning: unclosed code block!\n'
        if highlight:
            highlighted = pygments.highlight(text[:-1], lexer, HtmlFormatter(nowrap=True))
            yield '%s</code>' % highlighted
        else:
            yield text
        yield '</pre>\n'

    @classmethod
    def settings(cls, matchobj, state):
        settings = {}
        # TODO: define available settings in class
        # TODO: compile the final regexp from the settings
        # TODO: highlight single lines with a background colour & a symbol
        for setting in ("highlight", "line_numbers"):
            try:
                settings[setting] = matchobj.group(setting)
            except IndexError as e:
                pass
        return settings

markups.append(CodeMarkup)

class EmbeddedFileMarkup(Markup):
    name = "Embedded file"
    shortname = "file"
    description = "An embedded file, syntax highlighted and line numbered."
    regexp = r"^\<\!file\=(?P<file_slug>[^\|>]+)\>\s*$"
    markup_class = "embedded item"
    example = "<!file=my-file-name>"
    states = {}
    inline = False
    allow_inline = False

    @classmethod
    def block(cls, block, settings, state):
        try:
            file_object = courses.models.File.objects.get(name=settings["file_slug"])
        except courses.models.File.DoesNotExist as e:
            # TODO: Modular errors
            yield '<div>File %s not found.</div>' % settings["file_slug"]
            raise StopIteration

        file_path = file_object.fileinfo.path
        try:
            file_contents = open(file_path, mode='r', encoding='utf-8').read()
        except ValueError as e:
            # TODO: Modular errors
            yield "<div>Unable to decode file %s with utf-8.</div>" % settings["file_slug"]
            raise StopIteration

        try:
            lexer = pygments.lexers.guess_lexer_for_filename(file_path, file_contents)
        except pygments.util.ClassNotFound:
            # TODO: Modular errors
            yield '<div>Unable to find lexer for file %s.</div>' % settings['file_slug']
            raise StopIteration

        highlighted = pygments.highlight(file_contents, lexer, HtmlFormatter(nowrap=True))

        t = loader.get_template("courses/embedded-codefile.html")
        c = {
            "name": file_object.name,
            "url": file_object.fileinfo.url,
            "contents": mark_safe(highlighted),
        }

        yield t.render(c)

    @classmethod
    def settings(cls, matchobj, state):
        settings = {"file_slug" : escape(matchobj.group("file_slug"))}
        
        return settings

markups.append(EmbeddedFileMarkup)

class EmbeddedPageMarkup(Markup):
    name = "Embedded page"
    shortname = "embedded_page"
    description = "A lecture or exercise, embedded into the page in question."
    regexp = r"^\<\!page\=(?P<page_slug>[^|>]+)"\
             r"(\|rev\=(?P<revision>\d+))?" r"\>\s*$"
    markup_class = "embedded item"
    example = "<!page=slug-of-some-exercise>"
    inline = False
    allow_inline = False

    @classmethod
    def block(cls, block, settings, state):
        yield '<div class="embedded-page">\n'
        yield settings["rendered_content"]
        yield '</div>\n'

    @classmethod
    def settings(cls, matchobj, state):
        settings = {"page_slug": matchobj.group("page_slug")}
        revision = None
        try:
            revision = int(matchobj.group("revision"))
        except AttributeError:
            pass
        except TypeError:
            pass #raise something about invalid revision? dunno

        try:
            page = courses.models.ContentPage.objects\
                                             .get(slug=settings["page_slug"])
        except courses.models.ContentPage.DoesNotExist as e:
            raise EmbeddedObjectNotFoundError("embedded page '%s' couldn't be found" % settings["page_slug"])
        else:
            if revision is not None:
                try:
                    page = reversion.get_for_object(page).get(revision=revision)\
                                                         .object_version.object
                except reversion.Version.DoesNotExist as e:
                    raise EmbeddedObjectNotFoundError("revision '%d' of embedded page '%s' couldn't be found"
                                                      % (revision, settings["page_slug"]))
            
            state["embedded_pages"].append((settings["page_slug"], revision))

            # TODO: Prevent recursion depth > 2
            #embedded_content = page.rendered_markup()
            embedded_content = ""
            markup_gen = MarkupParser.parse(page.content)
            for chunk in markup_gen:
                embedded_content += chunk
            
<<<<<<< HEAD
            choices = page.get_choices(page, revision=revision)
            question = blockparser.parseblock(escape(page.question), state["context"])
            
=======
            choices = page.get_choices()
            question = blockparser.parseblock(escape(page.question), state)

>>>>>>> de21c4ef
            c = {
                "emb_content": embedded_content,
                "embedded": True,
                "content": page,
                "content_slug": page.slug,
                "question": question,
                "choices": choices,
                "revision": revision,
            }
            user = state["request"].user
            sandboxed = state["request"].path.startswith("/sandbox/")
            if sandboxed and user.is_authenticated() and user.is_active and user.is_staff:
                c["sandboxed"] = True
            elif sandboxed and (not user.is_authenticated() or not user.is_active or not user.is_staff):
                settings["rendered_content"] = ""
                return settings
            else:
                c["sandboxed"] = False

            if user.is_active and page.get_user_answers(page, user) and not sandboxed:
                c["evaluation"] = page.get_user_evaluation(page, user)
                c["answer_count"] = page.get_user_answers(page, user).count()
            else:
                c["evaluation"] = "unanswered"
                c["answer_count"] = 0
            c.update(state["context"])

            t = loader.get_template("courses/{page_type}.html".format(
                page_type=page.get_dashed_type()
            ))
            rendered_content = t.render(c, state["request"])

        settings["rendered_content"] = rendered_content or embedded_content
        return settings

markups.append(EmbeddedPageMarkup)

# TODO: Support embeddable JavaScript apps (maybe in iframe?)
# - http://www.html5rocks.com/en/tutorials/security/sandboxed-iframes/
# - https://developer.mozilla.org/en-US/docs/Web/API/window.postMessage
class EmbeddedScriptMarkup(Markup):
    name = "Embedded script"
    shortname = "script"
    description = "An embedded script, contained inside an iframe."
    regexp = r"^\<\!script\=(?P<script_slug>[^\|>]+)(\|width\=(?P<script_width>[^>|]+))?"\
             r"(\|height\=(?P<script_height>[^>|]+))?(\|border\=(?P<border>[^>|]+))?"\
             r"(\|include\=(?P<include>[^>|]+))?" r"\>\s*$"
    markup_class = "embedded item"
    example = "<!script=dijkstra-clickable-demo>"
    states = {}
    inline = False
    allow_inline = False

    @classmethod
    def block(cls, block, settings, state):
        try:
            script = courses.models.File.objects.get(name=settings["script_slug"])
        except courses.models.File.DoesNotExist as e:
            # TODO: Modular errors
            yield '<div>Script %s not found.</div>' % settings["script_slug"]
            raise StopIteration

        includes = []
        image_urls = []
        unparsed_includes = settings.get("include") or []
        for unparsed_include in unparsed_includes:
            try:
                where, t_and_n = unparsed_include.split(":")
                incl_type, incl_name = t_and_n.split("=")
            except ValueError:
                # TODO: Modular errors
                yield '<div>Erroneous form {} in a script markup.</div>'.format(unparsed_include)
                raise StopIteration

            try:
                if incl_type == "image":
                    incl_obj = courses.models.Image.objects.get(name=incl_name)
                else:
                    incl_obj = courses.models.File.objects.get(name=incl_name)
            except (courses.models.File.DoesNotExist, courses.models.Image.DoesNotExist) as e:
                # TODO: Modular errors
                yield '<div>{} {} not found.</div>'.format(incl_type.capitalize(), incl_name)
                raise StopIteration

            incl_addr = escape(incl_obj.fileinfo.url)

            if incl_type == "script":
                includes.append(
                    #(where, "<script src='{addr}'><\" + \"/script>".format(addr=escape(incl_addr)))
                    ("script", incl_name, "type", "text/javascript", "src", incl_addr, where)
                )
            elif incl_type == "style":
                includes.append(
                    #(where, "<link rel='stylesheet' href='{addr}'>".format(addr=escape(incl_addr)))
                    ("link", incl_name, "rel", "stylesheet", "href", incl_addr, where)
                )
            elif incl_type == "image":
                image_urls.append(
                    (incl_name, incl_addr, where)
                )

        # TODO: In an edge case, using the same parameters will cause an id clash
        # TODO: Also the md5 will rarely cause an id clash
        import hashlib
        hash_includes = hashlib.md5("".join(unparsed_includes).encode("utf-8")).hexdigest()
        iframe_id = escape(script.name + "-" + hash_includes)
        
        # TODO: Change the include file names into slugs to prevent spaces!
        tag = '<iframe id="{id}" src="{addr}" sandbox="allow-same-origin allow-scripts"'.format(
            id=iframe_id, addr=escape(script.fileinfo.url)
        )
        if "width" in settings:
            tag += ' width="%s"' % settings["width"]
        if "height" in settings:
            tag += ' height="%s"' % settings["height"]
        if "border" in settings:
            tag += ' frameborder="%s"' % settings["border"]
        tag += "></iframe>\n"

        # TODO: Could this cause a race condition?
        if includes or image_urls:
            inject_includes_template = """<script>
//$(document).ready(function() {{
(function() {{
  var script_iframe = $("#{id}");
  
  var script_iframe_inject_function = function() {{
    var cw = script_iframe[0].contentWindow.document;
{injects}
  }};

  //if (script_iframe[0].contentWindow.document.readyState == "complete") {{
//    script_iframe_inject_function();
//  }} else {{
    script_iframe.load(script_iframe_inject_function);
  //}}
//}});
}})();
</script>
"""

            #single_inject_template = "    script_iframe.contents().find(\"{elem}\").append(\"{new_tag}\");"
            single_inject_template = \
"""    var new_{name} = cw.createElement("{type}");
    new_{name}.{type_type} = "{type_value}";
    new_{name}.{src_type} = "{addr}";
    new_{name}.id = "id-{name}";
    cw.getElementsByTagName("{where}")[0].appendChild(new_{name});
"""

            inject_images_template = \
"""    var new_img_addresses = cw.createElement("script");
    new_img_addresses.innerHTML = '{img_addrs}';
    new_img_addresses.id = "id-img_addrs";
    cw.getElementsByTagName("{where}")[0].appendChild(new_img_addresses);
"""
            single_image_inject_template = "var src_{name} = \"{addr}\";"
            array_image_injects_template = "var img_srcs = [{var_names}];"
            
            rendered_includes = inject_includes_template.format(
                id=iframe_id,
                injects="\n".join(
                    single_inject_template.format(type=t, name=n, type_type=tt,
                                                  type_value=tv, src_type=st, addr=a,
                                                  where=w)
                    for t, n, tt, tv, st, a, w in includes
                ) + ((inject_images_template.format(where=image_urls[0][2], # Just take the first
                        img_addrs="\\\n".join(
                            single_image_inject_template.format(name=n, addr=a)
                            for n, a, _ in image_urls
                        ) + array_image_injects_template.format(
                            var_names=", ".join(
                                "src_" + n
                                for n, _, _ in image_urls
                            )
                        )
                    )
                ) if image_urls else "")
            )
            tag += rendered_includes

        yield tag

    @classmethod
    def settings(cls, matchobj, state):
        settings = {"script_slug" : escape(matchobj.group("script_slug"))}
        try:
            settings["width"] = escape(matchobj.group("script_width"))
        except AttributeError:
            pass
        try:
            settings["height"] = escape(matchobj.group("script_height"))
        except AttributeError:
            pass
        try:
            settings["border"] = escape(matchobj.group("border"))
        except AttributeError:
            pass
        try:
            settings["include"] = escape(matchobj.group("include")).split(",")
        except AttributeError:
            pass
        return settings

markups.append(EmbeddedScriptMarkup)

class EmbeddedVideoMarkup(Markup):
    name = "Embedded video"
    shortname = "video"
    description = "An embedded video, contained inside an iframe."
    regexp = r"^\<\!video\=(?P<video_slug>[^\|>]+)(\|width\=(?P<video_width>[^>|]+))?"\
             r"(\|height\=(?P<video_height>[^>|]+))?\>\s*$"
    markup_class = "embedded item"
    example = "<!video=my-video-link-name>"
    states = {}
    inline = False
    allow_inline = False

    @classmethod
    def block(cls, block, settings, state):
        try:
            videolink = courses.models.VideoLink.objects.get(name=settings["video_slug"])
        except courses.models.VideoLink.DoesNotExist as e:
            # TODO: Modular errors
            yield '<div>Video link %s not found.</div>' % settings["video_slug"]
            raise StopIteration

        video_url = videolink.link
        tag = '<iframe src="%s"' % video_url
        if "width" in settings:
            tag += ' width="%s"' % settings["width"]
        if "height" in settings:
            tag += ' height="%s"' % settings["height"]
        tag += "><p>Your browser does not support iframes.</p></iframe>\n"
        
        yield tag

    @classmethod
    def settings(cls, matchobj, state):
        settings = {"video_slug" : escape(matchobj.group("video_slug"))}
        try:
            settings["width"] = escape(matchobj.group("video_width"))
        except AttributeError:
            pass
        try:
            settings["height"] = escape(matchobj.group("video_height"))
        except AttributeError:
            pass
        return settings

markups.append(EmbeddedVideoMarkup)

class EmptyMarkup(Markup):
    name = "Empty"
    shortname = "empty"
    description = ""
    regexp = "^\s*$"
    markup_class = ""
    example = ""
    inline = False
    allow_inline = False

    @classmethod
    def block(cls, block, settings, state):
        yield ''

    @classmethod
    def settings(cls, matchobj, state):
        pass

markups.append(EmptyMarkup)

class HeadingMarkup(Markup):
    name = "Heading"
    shortname = "heading"
    description = ""
    regexp = r"^\s*(?P<level>\={1,6})\=*\s*.+\s*(?P=level)\s*$"
    markup_class = ""
    example = ""
    inline = False
    allow_inline = False

    @classmethod
    def block(cls, block, settings, state):
        heading = ''
        for line in block:
            heading += escape(line.strip("= \r\n\t"))
        slug = slugify(heading, allow_unicode=True)
        # TODO: Add "-heading" to id
        yield '<h%d class="content-heading">' % (settings["heading_level"])
        yield heading
        yield '<span id="%s" class="anchor-offset"></span>' % (slug)
        yield '<a href="#%s" class="permalink" title="Permalink to %s">&para;</a>' % (slug, heading)
        yield '</h%d>\n' % settings["heading_level"]
    
    @classmethod
    def settings(cls, matchobj, state):
        settings = {"heading_level" : len(matchobj.group("level"))}
        return settings

markups.append(HeadingMarkup)

class ImageMarkup(Markup):
    name = "Image"
    shortname = "image"
    description = "An image, img tag in HTML."
    regexp = r"^\<\!image\=(?P<image_name>[^>|]+)"\
             r"(\|alt\=(?P<alt_text>[^|]+))?"\
             r"(\|caption\=(?P<caption_text>(([\[]{2}[^|]+(\|.+)?[\]]{2})|([^|]))+))?"\
             r"(\|align\=(?P<align>[^|]+))?\>\s*$"
    markup_class = "embedded item"
    example = "<!image=name-of-some-image.png|alt=alternative text|caption=caption text>"
    inline = False
    allow_inline = False

    @classmethod
    def block(cls, block, settings, state):
        try:
            image = courses.models.Image.objects.get(name=settings["image_name"])
        except courses.models.Image.DoesNotExist as e:
            # TODO: Modular errors
            yield '<div>Image %s not found.</div>' % settings["image_name"]
            raise StopIteration

        image_url = image.fileinfo.url
        w = image.fileinfo.width
        h = image.fileinfo.height

        MAX_IMG_WIDTH = 840

        size_attr = ""
        if w > MAX_IMG_WIDTH:
            ratio = h / w
            new_height = MAX_IMG_WIDTH * ratio
            size_attr = ' width="%d" height="%d"' % (MAX_IMG_WIDTH, new_height)

        centered = True if settings.get("align", False) == "center" else False
        
        if centered:
            yield '<div class="centered-block-outer"><div class="centered-block-middle"><div class="centered-block-inner">'

        img_cls = "figure-img" if settings.get("caption_text", False) else "content-img"
        if "caption_text" in settings:
            yield '<figure>'
        if "alt_text" in settings:
            yield '<img class="%s" src="%s" alt="%s"%s>\n' % (img_cls, image_url, settings["alt_text"], size_attr)
        else:
            yield '<img class="%s" src="%s"%s>\n' % (img_cls, image_url, size_attr)
        if "caption_text" in settings:
            yield '<figcaption>%s</figcaption>' % (settings["caption_text"])
            yield '</figure>'

        if centered:
            yield '</div></div></div>'

    @classmethod
    def settings(cls, matchobj, state):
        settings = {"image_name" : escape(matchobj.group("image_name"))}
        try:
            settings["alt_text"] = escape(matchobj.group("alt_text"))
        except AttributeError:
            pass
        try:
            settings["caption_text"] = blockparser.parseblock(escape(matchobj.group("caption_text")), state["context"])
        except AttributeError:
            pass
        try:
            settings["align"] = escape(matchobj.group("align"))
        except AttributeError:
            pass
        return settings

markups.append(ImageMarkup)

class ListMarkup(Markup):
    name = "List"
    shortname = "list"
    description = "Unordered and ordered lists."
    regexp = r"^(?P<list_level>[*#]+)(?P<text>.+)$"
    markup_class = ""
    example = "* unordered list item 1\n** indented unordered list item 1\n"\
              "# ordered list item 1\n## indented ordered list item 1\n"
    states = {"list" : []}
    inline = False
    allow_inline = True

    @classmethod
    def block(cls, block, settings, state):
        tag = settings["tag"]

        if len(state["list"]) < settings["level"]:
            for new_lvl in range(settings["level"] - len(state["list"])):
                state["list"].append(tag)
                yield '<%s>' % tag
        elif len(state["list"]) > settings["level"]:
            for new_lvl in range(len(state["list"]) - settings["level"]):
                top_tag = state["list"].pop()
                yield '</%s>' % top_tag
        
        if len(state["list"]) == settings["level"]:
            if state["list"][-1] != tag:
                top_tag = self.list_state.pop()
                yield '</%s>' % top_tag
                
                state["list"].append(tag)
                yield '<%s>' % tag
        
        for line in block:
            yield '<li>%s</li>' % blockparser.parseblock(escape(line.strip("*#").strip()), state["context"])

    @classmethod
    def settings(cls, matchobj, state):
        list_level = matchobj.group("list_level")
        settings = {"level" : len(list_level),
                    #"text" : matchobj.group("text").strip(),
                    "tag" : "ul" if list_level[-1] == "*" else "ol"}
        return settings

markups.append(ListMarkup)

class ParagraphMarkup(Markup):
    name = "Paragraph"
    shortname = "paragraph"
    description = "A paragraph of text, p tag in HTML."
    regexp = r""
    markup_class = "text"
    example = "Text without any of the block level markups."
    inline = False
    allow_inline = True

    @classmethod
    def block(cls, block, settings, state):
        yield '<p>'
        paragraph = ""
        paragraph_lines = []
        for line in block:
            paragraph_lines.append(escape(line))
        paragraph = "<br>\n".join(paragraph_lines)
        paragraph = blockparser.parseblock(paragraph, state["context"])
        yield paragraph
        yield '</p>\n'

    @classmethod
    def settings(cls, matchobj, state):
        pass

markups.append(ParagraphMarkup)

class SeparatorMarkup(Markup):
    name = "Separator"
    shortname = "separator"
    description = "A separating horizontal line, hr tag in HTML."
    regexp = r"^\s*\-{2}\s*$"
    markup_class = "miscellaneous"
    example = "--"
    inline = False
    allow_inline = False
    
    @classmethod
    def block(cls, block, settings, state):
        yield '<hr>\n'

    @classmethod
    def settings(cls, matchobj, state):
        pass

markups.append(SeparatorMarkup)

class TableMarkup(Markup):
    name = "Table"
    shortname = "table"
    description = "A table for representing tabular information."
    regexp = r"^[|]{2}([^|]+[|]{2})+\s*$"
    markup_class = ""
    example = "|| Heading 1 || Heading 2 ||"
    states = {}
    inline = False
    allow_inline = False

    @classmethod
    def block(cls, block, settings, state):
        if not state["table"]:
            yield '<table>'
            state["table"] = True
        
        for line in block:
            row = line.split("||")[1:-1]
            yield '<tr>'
            yield '\n'.join("<td>%s</td>" % blockparser.parseblock(escape(cell), state["context"]) for cell in row)
            yield '</tr>'
            
        #yield '</table>'

    @classmethod
    def settings(cls, matchobj, state):
        pass

markups.append(TableMarkup)

class TeXMarkup(Markup):
    name = "TeX"
    shortname = "tex"
    description = ""
    regexp = r"^[<]math[>]\s*$"
    markup_class = ""
    example = ""
    inline = False
    allow_inline = False

    @classmethod
    def block(cls, block, settings, state):
        yield '<div class="tex">'
        try:
            line = next(state["lines"])
            while not line.startswith("</math>"):
                yield escape(line) + "\n"
                line = next(state["lines"])
        except StopIteration:
            # TODO: Modular, class-based warning system
            yield 'Warning: unclosed TeX block!\n'
        yield '</div>\n'

    @classmethod
    def settings(cls, matchobj, state):
        pass

markups.append(TeXMarkup)

# TODO: Add indentation support to all compatible markups.

MarkupParser.add(*markups)
MarkupParser.compile()<|MERGE_RESOLUTION|>--- conflicted
+++ resolved
@@ -476,15 +476,9 @@
             for chunk in markup_gen:
                 embedded_content += chunk
             
-<<<<<<< HEAD
             choices = page.get_choices(page, revision=revision)
-            question = blockparser.parseblock(escape(page.question), state["context"])
-            
-=======
-            choices = page.get_choices()
             question = blockparser.parseblock(escape(page.question), state)
 
->>>>>>> de21c4ef
             c = {
                 "emb_content": embedded_content,
                 "embedded": True,
