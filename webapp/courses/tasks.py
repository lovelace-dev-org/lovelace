--- conflicted
+++ resolved
@@ -512,7 +512,6 @@
                 if settings.purpose not in ("INPUT", "WRAPPER", "TEST", "LIBRARY"):
                     continue
                     
-<<<<<<< HEAD
                 name = settings.name
                 
                 ii_link = cm.InstanceIncludeFileToInstanceLink.objects.get(
@@ -523,21 +522,12 @@
                 if ii_link.revision is None:
                     file_obj = if_link.include_file
                 else:
-                    file_obj = get_single_archived(if_link.include_file, revision)
-=======
-                    if ii_link.revision is None:
+                    try:
+                        file_obj = get_single_archived(if_link.include_file, revision)
+                    except Version.DoesNotExist:
+                        # use latest version even though it may not work
                         file_obj = if_link.include_file
-                    else:
-                        try:
-                            file_obj = get_single_archived(if_link.include_file, revision)
-                        except Version.DoesNotExist:
-                            # use latest version even though it may not work
-                            file_obj = if_link.include_file
                         
-                    contents = file_obj.get_file_contents()
-                    fpath = os.path.join(test_dir, name)
->>>>>>> bff1f8d9
-                    
                 contents = file_obj.get_file_contents()
                 fpath = os.path.join(test_dir, name)
                 
