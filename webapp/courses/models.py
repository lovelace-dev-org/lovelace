"""Django database models for courses."""
# TODO: Refactor into multiple apps
# TODO: Serious effort to normalize the db!
# TODO: Profile the app and add relevant indexes!
# TODO: Add on_delete to ForeignKeys to comply with Django 2.0 requirements.

import datetime
import itertools
import operator
import re
import os

from django.db import models
from django.contrib.auth.models import User
from django.db.models.signals import post_save
from django.core.urlresolvers import reverse
from django.utils.text import slugify as slugify
from django.contrib.postgres.fields import ArrayField

from reversion import revisions as reversion

import pygments
import magic

import courses.tasks as rpc_tasks

import feedback.models

import courses.markupparser as markupparser

# TODO: Extend the registration system to allow users to enter the profile data!
# TODO: Separate profiles for students and teachers
class UserProfile(models.Model):
    """User profile, which extends the Django's User model."""
    # For more information, see:
    # https://docs.djangoproject.com/en/dev/topics/auth/#storing-additional-information-about-users
    # http://stackoverflow.com/questions/44109/extending-the-user-model-with-custom-fields-in-django
    user = models.OneToOneField(User)
    
    student_id = models.IntegerField(verbose_name='Student number', blank=True, null=True)
    study_program = models.CharField(verbose_name='Study program', max_length=80, blank=True, null=True)
    enrollment_year = models.PositiveSmallIntegerField(verbose_name='Year of enrollment', blank=True, null=True)

    def __str__(self):
        return "%s's profile" % self.user

    def save(self, *args, **kwargs):
        # To prevent 'column user_id is not unique' error from creating a new
        # user in admin interface ( http://stackoverflow.com/a/2813728 )
        try:
            existing = UserProfile.objects.get(user=self.user)
            self.id = existing.id
        except UserProfile.DoesNotExist:
            pass
        models.Model.save(self, *args, **kwargs)

def create_user_profile(sender, instance, created, **kwargs):
    if created:
        UserProfile.objects.create(user=instance)

post_save.connect(create_user_profile, sender=User, dispatch_uid="create_user_profile_lovelace")

# TODO: A user group system for allowing users to form groups
# - max users / group

# TODO: Abstract the exercise model to allow "an answering entity" to give the answer, be it a group or a student

@reversion.register()
class Course(models.Model):
    """
    Describes the metadata for a course.
    """
    name = models.CharField(max_length=255) # Translate
    code = models.CharField(verbose_name="Course code",
                            help_text="Course code, for e.g. universities",
                            max_length=64, blank=True, null=True)
    credits = models.DecimalField(verbose_name="Course credits",
                                  help_text="How many credits does the course "
                                  "yield on completion, for e.g. universities",
                                  max_digits=6, decimal_places=2,
                                  blank=True, null=True)
    description = models.TextField(blank=True, null=True) # Translate
    slug = models.SlugField(max_length=255, db_index=True, unique=True,
                            allow_unicode=True)
    prerequisites = models.ManyToManyField('Course',
                                           verbose_name="Prerequisite courses",
                                           blank=True)

    # TODO: Create an instance automatically, if none exists

    def get_url_name(self):
        """Creates a URL and HTML5 ID field friendly version of the name."""
        # TODO: Ensure uniqueness! I.e. what happens when there's a clash
        # between two slugs (e.g. two courses named "programming course" and
        # "Programming_Course").
        return slugify(self.name, allow_unicode=True)

    def get_instances(self):
        return self.courseinstance_set.all().order_by('start_date')

    def save(self, *args, **kwargs):
        if not self.slug:
            self.slug = self.get_url_name()
        else:
            self.slug = slugify(self.slug, allow_unicode=True)

        super(Course, self).save(*args, **kwargs)

    def __str__(self):
        return self.name

class CourseEnrollment(models.Model):
    instance = models.ForeignKey('CourseInstance')
    student = models.ForeignKey(User)

    enrollment_date = models.DateTimeField(auto_now_add=True)
    application_note = models.TextField(blank=True) # The student can write an application
    ENROLLMENT_STATE_CHOICES = (
        ('WAITING', 'Waiting'),
        ('PROCESSING', 'Processing'),
        ('ACCEPTED', 'Accepted'),
        ('EXPELLED', 'Expelled'),
        ('DENIED', 'Denied'),
    )
    enrollment_state = models.CharField(max_length=11, default='WAITING',
                                        choices=ENROLLMENT_STATE_CHOICES)
    enrollment_note = models.TextField(blank=True) # The teacher can write a rationale

    def is_enrolled(self):
        return True if self.enrollment_state == 'ACCEPTED' else False

@reversion.register()
class CourseInstance(models.Model):
    """
    A running instance of a course. Contains details about the start and end
    dates of the course.
    """
    name = models.CharField(max_length=255) # Translate
    slug = models.SlugField(max_length=255, allow_unicode=True)
    course = models.ForeignKey('Course')
    
    start_date = models.DateTimeField(verbose_name='Date and time on which the course begins',blank=True,null=True)
    end_date = models.DateTimeField(verbose_name='Date and time on which the course ends',blank=True,null=True)
    active = models.BooleanField(verbose_name='Force this instance active',default=False)

    notes = models.TextField(verbose_name='Notes for this instance', blank=True) # Translate
    enrolled_users = models.ManyToManyField(User, blank=True,
                                            through='CourseEnrollment',
                                            through_fields=('instance', 'student'))
    manual_accept = models.BooleanField(verbose_name='Teachers accept enrollments manually',
                                        default=False)
    
    frontpage = models.ForeignKey('Lecture', blank=True, null=True) # TODO: Create one automatically!
    contents = models.ManyToManyField('ContentGraph', blank=True)   # TODO: Rethink the content graph system!

    def get_url_name(self):
        """Creates a URL and HTML5 ID field friendly version of the name."""
        # TODO: Ensure uniqueness! I.e. what happens when there's a clash
        # between two slugs (e.g. two courses named "programming course" and
        # "Programming_Course").
        return slugify(self.name, allow_unicode=True)

    def save(self, *args, **kwargs):
        if not self.slug:
            self.slug = self.get_url_name()
        else:
            self.slug = slugify(self.slug, allow_unicode=True)

        super(CourseInstance, self).save(*args, **kwargs)
    
    def __str__(self):
        return self.name
    #link the content graph nodes to this instead


class ContentGraph(models.Model):
    """A node in the course tree/graph. Links content into a course."""
    # TODO: Rethink the content graph system! Maybe directed graph is the best choice...
    # TODO: Take embedded content into account! (Maybe: automatically make content nodes from embedded content)
    # TODO: "Allow answering after deadline has passed" flag.
    parentnode = models.ForeignKey('self', null=True, blank=True)
    content = models.ForeignKey('ContentPage', null=True, blank=True)
    responsible = models.ManyToManyField(User, blank=True)
    compulsory = models.BooleanField(verbose_name='Must be answered correctly before proceeding to next exercise', default=False)
    deadline = models.DateTimeField(verbose_name='The due date for completing this exercise',blank=True,null=True)
    publish_date = models.DateTimeField(verbose_name='When does this exercise become available',blank=True,null=True)
    scored = models.BooleanField(verbose_name='Does this exercise affect scoring', default=True)
    require_correct_embedded = models.BooleanField(verbose_name='Embedded exercises must be answered correctly in order to mark this item as correct',default=True)
    ordinal_number = models.PositiveSmallIntegerField() # TODO: Enforce min=1
    visible = models.BooleanField(verbose_name='Is this content visible to students', default=True)
    revision = models.PositiveIntegerField(verbose_name='The spesific revision of the content', blank=True, null=True) # null = current

    def get_revision_str(self):
        return "rev. {}".format(self.revision) if self.revision is not None else "newest"
    
    def __str__(self):
        if not self.content:
            return "No linked content yet"
        return "{} ({})".format(self.content.slug, self.get_revision_str())

    class Meta:
        verbose_name = "content to course link"
        verbose_name_plural = "content to course links"

def get_file_upload_path(instance, filename):
    return os.path.join("files", "%s" % (filename))

class File(models.Model):
    """Metadata of an embedded or attached file that an admin has uploaded."""
    # TODO: Make the uploading user the default and don't allow it to change
    uploader = models.ForeignKey(User, null=True, blank=True) # Translate
    name = models.CharField(verbose_name='Name for reference in content',max_length=200,unique=True)
    date_uploaded = models.DateTimeField(verbose_name='date uploaded', auto_now_add=True)
    typeinfo = models.CharField(max_length=200)
    fileinfo = models.FileField(max_length=255, upload_to=get_file_upload_path) # Translate

    def __str__(self):
        return self.name

def get_image_upload_path(instance, filename):
    return os.path.join("images", "%s" % (filename))

class Image(models.Model):
    """Image"""
    # TODO: Make the uploading user the default and don't allow it to change
    uploader = models.ForeignKey(User, null=True, blank=True) # Translate
    name = models.CharField(verbose_name='Name for reference in content', max_length=200, unique=True)
    date_uploaded = models.DateTimeField(verbose_name='date uploaded', auto_now_add=True)
    description = models.CharField(max_length=500) # Translate
    fileinfo = models.ImageField(upload_to=get_image_upload_path) # Translate

    def __str__(self):
        return self.name

class VideoLink(models.Model):
    """Youtube link for embedded videos"""
    # TODO: Make the adding user the default and don't allow it to change
    added_by = models.ForeignKey(User, null=True, blank=True) # Translate
    name = models.CharField(verbose_name='Name for reference in content', max_length=200, unique=True)
    link = models.URLField() # Translate
    description = models.CharField(max_length=500) # Translate

    def __str__(self):
        return self.name

class Term(models.Model):
    instance = models.ForeignKey(CourseInstance, verbose_name="Course instance")
    name = models.CharField(verbose_name='Term', max_length=200) # Translate
    description = models.TextField() # Translate
    
    def __str__(self):
        return self.name

## Time reservation and event calendar system
class Calendar(models.Model):
    """A multi purpose calendar for course events markups, time reservations etc."""
    name = models.CharField(verbose_name='Name for reference in content', max_length=200, unique=True)

    def __str__(self):
        return self.name

class CalendarDate(models.Model):
    """A single date on a calendar."""
    calendar = models.ForeignKey(Calendar)
    event_name = models.CharField(verbose_name='Name of the event', max_length=200) # Translate
    event_description = models.CharField(verbose_name='Description', max_length=200, blank=True, null=True) # Translate
    start_time = models.DateTimeField(verbose_name='Starts at')
    end_time = models.DateTimeField(verbose_name='Ends at')
    reservable_slots = models.IntegerField(verbose_name='Amount of reservable slots')

    def __str__(self):
        return self.event_name

    def get_users(self):
        return self.calendarreservation_set.all().values(
            'user__username', 'user__first_name',
            'user__last_name', 'user__userprofile__student_id',
        )

class CalendarReservation(models.Model):
    """A single user-made reservation on a calendar date."""
    calendar_date = models.ForeignKey(CalendarDate)
    user = models.ForeignKey(User)

class EmbeddedLink(models.Model):
    parent = models.ForeignKey('ContentPage', related_name='emb_parent')
    embedded_page = models.ForeignKey('ContentPage', related_name='emb_embedded')
    revision = models.PositiveIntegerField()
    ordinal_number = models.PositiveSmallIntegerField()

    class Meta:
        ordering = ['ordinal_number']

## Content management
@reversion.register()
class ContentPage(models.Model):
    """
    A single content containing page of a course.
    The used content pages (Lecture and Exercise) and their
    child classes all inherit from this class.
    """
    name = models.CharField(max_length=255, help_text="The full name of this page") # Translate
    slug = models.SlugField(max_length=255, db_index=True, unique=True,
                            allow_unicode=True)
    content = models.TextField(verbose_name="Page content body", blank=True, null=True) # Translate
    default_points = models.IntegerField(default=1,
                                         help_text="The default points a user can gain by finishing this exercise correctly")
    access_count = models.PositiveIntegerField(editable=False,blank=True,null=True)
    tags = ArrayField( # consider: https://github.com/funkybob/django-array-tags
        base_field=models.CharField(max_length=32, blank=True), # TODO: Should tags be like slugs?
        default=list,
        blank=True
    )
    
    CONTENT_TYPE_CHOICES = (
        ('LECTURE', 'Lecture'),
        ('TEXTFIELD_EXERCISE', 'Textfield exercise'),
        ('MULTIPLE_CHOICE_EXERCISE', 'Multiple choice exercise'),
        ('CHECKBOX_EXERCISE', 'Checkbox exercise'),
        ('FILE_UPLOAD_EXERCISE', 'File upload exercise'),
        ('CODE_INPUT_EXERCISE', 'Code input exercise'),
        ('CODE_REPLACE_EXERCISE', 'Code replace exercise'),
    )
    content_type = models.CharField(max_length=28, default='LECTURE', choices=CONTENT_TYPE_CHOICES)
    embedded_pages = models.ManyToManyField('self', blank=True,
                                            through=EmbeddedLink, symmetrical=False,
                                            through_fields=('parent', 'embedded_page'))

    feedback_questions = models.ManyToManyField(feedback.models.ContentFeedbackQuestion, blank=True)

    # Exercise fields
    question = models.TextField(blank=True) # Translate
    manually_evaluated = models.BooleanField(verbose_name="This exercise is evaluated by hand", default=False)
    ask_collaborators = models.BooleanField(verbose_name="Ask the student to list collaborators", default=False)

    def rendered_markup(self, request=None, context=None, revision=None):
        """
        Uses the included MarkupParser library to render the page content into
        HTML. If a rendered version already exists in the cache, use that
        instead.
        """
        # TODO: Cache
        # TODO: Separate caching depending on the language!
        # TODO: Save the embedded pages as embedded content links
        # TODO: Take csrf protection into account; use cookies only
        #       - https://docs.djangoproject.com/en/1.7/ref/contrib/csrf/
        rendered = ""
        embedded_pages = []

        # Render the page
        markup_gen = markupparser.MarkupParser.parse(self.content, request, context, embedded_pages)
        for chunk in markup_gen:
            rendered += chunk

        # Update the embedded pages field if we are not rendering an old version.
        # Important! If we save the object with its old version info, it will
        # overwrite the current version!
        # TODO: Refactor this to save.
        if embedded_pages:
            embedded_page_objs = ContentPage.objects.filter(slug__in=list(zip(*embedded_pages))[0])
            self.embedded_pages.clear()
            for i, (embedded_page, rev_id) in enumerate(embedded_pages):
                if rev_id is None:
                    rev_id = 1 # TODO: Get the current revision
                page_obj = EmbeddedLink(
                    parent=self,
                    embedded_page=embedded_page_objs.get(slug=embedded_page),
                    revision=rev_id,
                    ordinal_number=i
                )
                page_obj.save()
                self.save()

        return rendered

    def get_human_readable_type(self):
        humanized_type = self.content_type.replace("_", " ").lower()
        return humanized_type

    def get_dashed_type(self):
        dashed_type = self.content_type.replace("_", "-").lower()
        return dashed_type

    def get_admin_change_url(self):
        adminized_type = self.content_type.replace("_", "").lower()
        return reverse("admin:courses_%s_change" % (adminized_type), args=(self.id,))

    def get_url_name(self):
        """Creates a URL and HTML5 ID field friendly version of the name."""
        # TODO: Ensure uniqueness!
        return slugify(self.name, allow_unicode=True)

    def get_type_object(self):
        # this seems to lose the revision info?
        type_models = {
            "LECTURE" : Lecture,
            "TEXTFIELD_EXERCISE" : TextfieldExercise,
            "MULTIPLE_CHOICE_EXERCISE" : MultipleChoiceExercise,
            "CHECKBOX_EXERCISE" : CheckboxExercise,
            "FILE_UPLOAD_EXERCISE" : FileUploadExercise,
            "CODE_INPUT_EXERCISE" : CodeInputExercise,
            "CODE_REPLACE_EXERCISE" : CodeReplaceExercise,
        }
        return type_models[self.content_type].objects.get(id=self.id)

    def get_type_model(self):
        type_models = {
            "LECTURE" : Lecture,
            "TEXTFIELD_EXERCISE" : TextfieldExercise,
            "MULTIPLE_CHOICE_EXERCISE" : MultipleChoiceExercise,
            "CHECKBOX_EXERCISE" : CheckboxExercise,
            "FILE_UPLOAD_EXERCISE" : FileUploadExercise,
            "CODE_INPUT_EXERCISE" : CodeInputExercise,
            "CODE_REPLACE_EXERCISE" : CodeReplaceExercise,
        }
        return type_models[self.content_type]

    #def get_choices(self, revision=None):
        # Blank function for types that don't require this
        #pass

    def is_answerable(self):
        if self.content_type == "LECTURE":
            return False
        else:
            return True

    def save_evaluation(self, user, evaluation, answer_object):
        correct = evaluation["evaluation"]
        if correct == True:
            points = self.default_points
        else:
            points = 0
            
        evaluation_object = Evaluation(correct=correct, points=points)
        evaluation_object.save()
        answer_object.evaluation = evaluation_object
        answer_object.save()

    def get_user_evaluation(self, user):
        raise NotImplementedError("base type has no method 'get_user_evaluation'")

    def get_user_answers(self, user, ignore_drafts=True):
        raise NotImplementedError("base type has no method 'get_user_answers'")

    def save(self, *args, **kwargs):
        if not self.slug:
            self.slug = self.get_url_name()
        else:
            self.slug = slugify(self.slug, allow_unicode=True)

        # TODO: Run through content parser
        #       - Check for & report errors (all errors on same notice)
        #       - Put into Redis cache
        #       - Automatically link embedded pages (create/update an
        #         EmbeddedContentLink object)
        super(ContentPage, self).save(*args, **kwargs)
        
    def get_feedback_questions(self):
        return [q.get_type_object() for q in self.feedback_questions.all()]

    def __str__(self):
        return self.name

    # HACK: Experimental way of implementing a better get_type_object
    def __getattribute__(self, name):
        if name == "get_choices":
            type_model = self.get_type_model()
            func = type_model.get_choices
        elif name == "save_answer":
            type_model = self.get_type_model()
            func = type_model.save_answer
        elif name == "check_answer":
            type_model = self.get_type_model()
            func = type_model.check_answer
        elif name == "save_evaluation":
            type_model = self.get_type_model()
            func = type_model.save_evaluation
        elif name == "get_user_evaluation":
            type_model = self.get_type_model()
            func = type_model.get_user_evaluation
        elif name == "get_user_answers":
            type_model = self.get_type_model()
            func = type_model.get_user_answers
        else:
            return super(ContentPage, self).__getattribute__(name)
        return func
        

@reversion.register()
class Lecture(ContentPage):
    """A single page for a lecture."""

    def get_choices(self, revision=None):
        pass
    
    def save(self, *args, **kwargs):
        if not self.slug:
            self.slug = self.get_url_name()
        else:
            self.slug = slugify(self.slug, allow_unicode=True)
        
        self.content_type = "LECTURE"
        super(Lecture, self).save(*args, **kwargs)

    class Meta:
        verbose_name = "lecture page"
        proxy = True

    def get_user_evaluation(self, user):
        pass

@reversion.register(follow=["multiplechoiceexerciseanswer_set"])
class MultipleChoiceExercise(ContentPage):
    def save(self, *args, **kwargs):
        if not self.slug:
            self.slug = self.get_url_name()
        else:
            self.slug = slugify(self.slug, allow_unicode=True)

        self.content_type = "MULTIPLE_CHOICE_EXERCISE"
        super(MultipleChoiceExercise, self).save(*args, **kwargs)

    def get_choices(self, revision=None):
        choices = MultipleChoiceExerciseAnswer.objects.filter(exercise=self.id).order_by('id')
        return choices

    def save_answer(self, user, ip, answer, files, instance, revision):
        keys = list(answer.keys())
        key = [k for k in keys if k.endswith("-radio")]
        if not key:
            raise InvalidExerciseAnswerException("No answer was picked!")
        answered = int(answer[key[0]])

        
        # FIX: DEBUG DEBUG DEBUG DEBUG
        if revision == "head": revision = 0
        # FIX: DEBUG DEBUG DEBUG DEBUG

        
        try:
            chosen_answer = MultipleChoiceExerciseAnswer.objects.get(id=answered)
        except MultipleChoiceExerciseAnswer.DoesNotExist as e:
            raise InvalidExerciseAnswerException("The received answer does not exist!")
        answer_object = UserMultipleChoiceExerciseAnswer(
            exercise_id=self.id, chosen_answer=chosen_answer, user=user,
            answerer_ip=ip, instance=instance, revision=revision,
        )
        answer_object.save()
        return answer_object

    def check_answer(self, user, ip, answer, files, answer_object, revision):
        choices = self.get_choices(self)
        
        # quick hax:
        answered = int([v for k, v in answer.items() if k.endswith("-radio")][0])

        # Determine, if the given answer was correct and which hints to show
        correct = False
        hints = []
        comments = []
        for choice in choices:
            if answered == choice.id and choice.correct == True:
                correct = True
                if choice.comment:
                    comments.append(choice.comment)
            elif answered != choice.id and choice.correct == True:
                if choice.hint:
                    hints.append(choice.hint)
            elif answered == choice.id and choice.correct == False:
                if choice.hint:
                    hints.append(choice.hint)
                if choice.comment:
                    comments.append(choice.comment)
            
        return {"evaluation": correct, "hints": hints, "comments": comments}

    def get_user_evaluation(self, user):
        evaluations = Evaluation.objects.filter(useranswer__usermultiplechoiceexerciseanswer__exercise_id=self.id, useranswer__user=user)
        if not evaluations:
            return "unanswered"
        correct = evaluations.filter(correct=True).count() > 0
        return "correct" if correct else "incorrect"

    def get_user_answers(self, user, ignore_drafts=True):
        answers = UserMultipleChoiceExerciseAnswer.objects.filter(exercise=self, user=user)
        return answers

    class Meta:
        verbose_name = "multiple choice exercise"
        proxy = True

@reversion.register(follow=["checkboxexerciseanswer_set"])
class CheckboxExercise(ContentPage):
    def save(self, *args, **kwargs):
        if not self.slug:
            self.slug = self.get_url_name()
        else:
            self.slug = slugify(self.slug, allow_unicode=True)

        self.content_type = "CHECKBOX_EXERCISE"
        super(CheckboxExercise, self).save(*args, **kwargs)

    def get_choices(self, revision=None):
        if revision is None:
            choices = CheckboxExerciseAnswer.objects.filter(exercise=self.id).order_by('id')
        else:
            # We need an old version of _which_ answer choices pointed to this exercise
            old_version = reversion.get_for_object(self).get(revision=revision).object_version.object
            old_choices = old_version.get_type_object().checkboxexerciseanswer_set
            print(old_choices.all())
            choices = []
            for choice in old_choices.all():
                # ...and we need an old version of _each_ of those answer choices
                try:
                    old_choice = reversion.get_for_object(choice).get(revision=revision).object_version.object
                    choices.append(old_choice)
                except reversion.Version.DoesNotExist as e:
                    pass
        return choices

    def save_answer(self, user, ip, answer, files, instance, revision):
        chosen_answer_ids = [int(i) for i, _ in answer.items() if i.isdigit()]
        
        chosen_answers = CheckboxExerciseAnswer.objects.filter(id__in=chosen_answer_ids).\
                         values_list('id', flat=True)
        if set(chosen_answer_ids) != set(chosen_answers):
            raise InvalidExerciseAnswerException("One or more of the answers do not exist!")

        # FIX: DEBUG DEBUG DEBUG DEBUG
        if revision == "head": revision = 0
        # FIX: DEBUG DEBUG DEBUG DEBUG

        
        answer_object = UserCheckboxExerciseAnswer(
            exercise_id=self.id, user=user, answerer_ip=ip,
            instance=instance, revision=revision,
        )
        answer_object.save()
        answer_object.chosen_answers.add(*chosen_answers)
        answer_object.save()
        return answer_object

    def check_answer(self, user, ip, answer, files, answer_object, revision):
        # Determine, if the given answer was correct and which hints to show


        # FIX: DEBUG DEBUG DEBUG DEBUG
        if revision == "head": revision = None
        # FIX: DEBUG DEBUG DEBUG DEBUG

        
        choices = self.get_choices(self, revision)
        
        # quick hax:
        answered = {choice.id: False for choice in choices}
        answered.update({int(i): True for i, _ in answer.items() if i.isdigit()})
        
        correct = True
        hints = []
        comments = []
        chosen = []
        for choice in choices:
            if answered[choice.id] == True and choice.correct == True and correct == True:
                correct = True
                chosen.append(choice)
                if choice.comment:
                    comments.append(choice.comment)
            elif answered[choice.id] == False and choice.correct == True:
                correct = False
                if choice.hint:
                    hints.append(choice.hint)
            elif answered[choice.id] == True and choice.correct == False:
                correct = False
                if choice.hint:
                    hints.append(choice.hint)
                if choice.comment:
                    comments.append(choice.comment)
                chosen.append(choice)

        return {"evaluation": correct, "hints": hints, "comments": comments}

    def get_user_evaluation(self, user):
        evaluations = Evaluation.objects.filter(useranswer__usercheckboxexerciseanswer__exercise=self, useranswer__user=user)
        if not evaluations:
            return "unanswered"
        correct = evaluations.filter(correct=True).count() > 0
        return "correct" if correct else "incorrect"

    def get_user_answers(self, user, ignore_drafts=True):
        answers = UserCheckboxExerciseAnswer.objects.filter(exercise=self, user=user)
        return answers

    class Meta:
        verbose_name = "checkbox exercise"
        proxy = True

@reversion.register(follow=["textfieldexerciseanswer_set"])
class TextfieldExercise(ContentPage):
    def save(self, *args, **kwargs):
        if not self.slug:
            self.slug = self.get_url_name()
        else:
            self.slug = slugify(self.slug, allow_unicode=True)

        self.content_type = "TEXTFIELD_EXERCISE"
        super(TextfieldExercise, self).save(*args, **kwargs)

    def get_choices(self, revision=None):
        choices = TextfieldExerciseAnswer.objects.filter(exercise=self.id)
        return choices

    def save_answer(self, user, ip, answer, files, instance, revision):
        if "answer" in answer.keys():
            given_answer = answer["answer"].replace("\r", "")
        else:
            raise InvalidExerciseAnswerException("Answer missing!")


        # FIX: DEBUG DEBUG DEBUG DEBUG
        if revision == "head": revision = 0
        # FIX: DEBUG DEBUG DEBUG DEBUG
        

        answer_object = UserTextfieldExerciseAnswer(
            exercise_id=self.id, given_answer=given_answer, user=user,
            answerer_ip=ip, instance=instance, revision=revision,
        )
        answer_object.save()
        return answer_object

    def check_answer(self, user, ip, answer, files, answer_object, revision):
        answers = self.get_choices(self)

        # Determine, if the given answer was correct and which hints/comments to show
        correct = False
        hints = []
        comments = []
        errors = []
        
        if "answer" in answer.keys():
            given_answer = answer["answer"].replace("\r", "")
        else:
            return {"evaluation": False}

        def re_validate(db_ans, given_ans):
            m = re.match(db_ans, given_ans)
            return (m is not None, m)
        #re_validate = lambda db_ans, given_ans: re.match(db_ans, given_ans) is not None
        str_validate = lambda db_ans, given_ans: (db_ans == given_ans, None)

        for answer in answers:
            validate = re_validate if answer.regexp else str_validate

            try:
                match, m = validate(answer.answer, given_answer)
            except re.error as e:
                if user.is_staff:
                    errors.append("Contact staff, regexp error '{}' from regexp: {}".format(e, answer.answer))
                else:
                    errors.append("Contact staff! Regexp error '{}' in exercise '{}'.".format(e, content.name))
                correct = False
                continue

            sub = lambda text: text
            if m is not None and m.groupdict():
                groups = {re.escape("{{{k}}}".format(k=k)): v for k, v in m.groupdict().items() if v is not None}
                if groups:
                    pattern = re.compile("|".join((re.escape("{{{k}}}".format(k=k)) for k in m.groupdict().keys())))
                    sub = lambda text: pattern.sub(lambda mo: groups[re.escape(mo.group(0))], text)

            hint = comment = ""
            if answer.hint:
                hint = sub(answer.hint)
            if answer.comment:
                comment = sub(answer.comment)

            if match and answer.correct:
                correct = True
                if comment:
                    comments.append(comment)
            elif match and not answer.correct:
                if hint:
                    hints.append(hint)
                if comment:
                    comments.append(comment)
            elif not match and answer.correct:
                if hint:
                    hints.append(hint)

        return {"evaluation": correct, "hints": hints, "comments": comments,
                "errors": errors}

    def get_user_evaluation(self, user):
        evaluations = Evaluation.objects.filter(useranswer__usertextfieldexerciseanswer__exercise=self, useranswer__user=user)
        if not evaluations:
            return "unanswered"
        correct = evaluations.filter(correct=True).count() > 0
        return "correct" if correct else "incorrect"

    def get_user_answers(self, user, ignore_drafts=True):
        answers = UserTextfieldExerciseAnswer.objects.filter(exercise=self, user=user)
        return answers

    class Meta:
        verbose_name = "text field exercise"
        proxy = True

@reversion.register()
class FileUploadExercise(ContentPage):
    # TODO: A field for restricting uploadable file names (e.g. by extension, like .py)
    def save(self, *args, **kwargs):
        if not self.slug:
            self.slug = self.get_url_name()
        else:
            self.slug = slugify(self.slug, allow_unicode=True)

        self.content_type = "FILE_UPLOAD_EXERCISE"
        super(FileUploadExercise, self).save(*args, **kwargs)

    def save_answer(self, user, ip, answer, files, instance, revision):
        answer_object = UserFileUploadExerciseAnswer(
            exercise=self, user=user, answerer_ip=ip
        )
        answer_object.save()
        
        if files:
            filelist = files.getlist('file')
            for uploaded_file in filelist:
                return_file = FileUploadExerciseReturnFile(
                    answer=answer_object, fileinfo=uploaded_file
                )
                return_file.save()
        else:
            raise InvalidExerciseAnswerException("No file was sent!")
        return answer_object

    def check_answer(self, user, ip, answer, files, answer_object, revision):
        result = rpc_tasks.run_tests.delay(user_id=user.id, exercise_id=self.id,
                                           answer_id=answer_object.id)
        return {"task_id": result.task_id}

    def get_user_evaluation(self, user):
        evaluations = Evaluation.objects.filter(useranswer__userfileuploadexerciseanswer__exercise=self, useranswer__user=user)
        if not evaluations:
            return "unanswered"
        correct = evaluations.filter(correct=True).count() > 0
        return "correct" if correct else "incorrect"

    def get_user_answers(self, user, ignore_drafts=True):
        answers = UserFileUploadExerciseAnswer.objects.filter(exercise=self, user=user)
        return answers

    class Meta:
        verbose_name = "file upload exercise"
        proxy = True

@reversion.register()
class CodeInputExercise(ContentPage):
    # TODO: A textfield exercise variant that's run like a file exercise (like in Viope)
    def save(self, *args, **kwargs):
        if not self.slug:
            self.slug = self.get_url_name()
        else:
            self.slug = slugify(self.slug, allow_unicode=True)

        self.content_type = "CODE_INPUT_EXERCISE"
        super(CodeInputExercise, self).save(*args, **kwargs)

    def save_answer(self, user, ip, answer, files, instance, revision):
        pass

    def check_answer(self, user, ip, answer, files, answer_object, revision):
        return {}

    class Meta:
        verbose_name = "code input exercise"
        proxy = True

@reversion.register()
class CodeReplaceExercise(ContentPage):
    def save(self, *args, **kwargs):
        if not self.slug:
            self.slug = self.get_url_name()
        else:
            self.slug = slugify(self.slug, allow_unicode=True)

        self.content_type = "CODE_REPLACE_EXERCISE"
        super(CodeReplaceExercise, self).save(*args, **kwargs)

    def get_choices(self, revision=None):
        choices = CodeReplaceExerciseAnswer.objects.filter(exercise=self)\
                                           .values_list('replace_file', 'replace_line', 'id')\
                                           .order_by('replace_file', 'replace_line')
        choices = itertools.groupby(choices, operator.itemgetter(0))
        # Django templates don't like groupby, so evaluate iterators:
        return [(a, list(b)) for a, b in choices]

    def save_answer(self, user, ip, answer, files, instance, revision):
        pass

    def check_answer(self, user, ip, answer, files, answer_object, revision):
        return {}

    def get_user_evaluation(self, user):
        evaluations = Evaluation.objects.filter(useranswer__usercodereplaceexerciseanswer__exercise=self, useranswer__user=user)
        if not evaluations:
            return "unanswered"
        correct = evaluations.filter(correct=True).count() > 0
        return "correct" if correct else "incorrect"
    
    def get_user_answers(self, user, ignore_drafts=True):
        answers = UserCodeReplaceExerciseAnswer.objects.filter(exercise=self, user=user)
        return answers

    class Meta:
        verbose_name = "code replace exercise"
        proxy = True

# TODO: Code exercise that is ranked
# 1. against others
#     * celery runs a tournament of uploaded algorithms
#     * the results are sorted by performance
#     * in content meta, display ranking as evaluation (gold, silver, bronze crowns for places 1-3)
# 2. by some known scale
#     * celery runs the uploaded algorithm against a reference
#     * the result is compared to some value (e.g. 94% recognition achieved)
#     * in content meta, display achieved performance as evaluation (e.g. 57%, 13857 iterations, 22 min)
# - participants can view all the results!
# Inspiration:
# - coding competitions (correctness + timing/cpu cycle restrictions)
# - artificial intelligence course (competing othello AI algorithms)
# - pattern recognition and neural networks course (performance of an pattern
#   recognition algorithm)
#class RankedCodeExercise(ContentPage):
    #def save(self, *args, **kwargs):
        #if not self.slug:
            #self.slug = self.get_url_name()
        #else:
            #self.slug = slugify(self.slug, allow_unicode=True)
#
        #self.content_type = "RANKED_CODE_EXERCISE"
        #super(RankedCodeExercise, self).save(*args, **kwargs)
#
    #class Meta:
        #proxy = True

# TODO: Group code exercise. All group members must return their own files!
# Inspiration:
# - computer networks I course

@reversion.register()
class Hint(models.Model):
    """
    A hint that is linked to an exercise and shown to the user under
    configurable conditions.
    """
    exercise = models.ForeignKey(ContentPage)
    hint = models.TextField(verbose_name="hint text")
    tries_to_unlock = models.IntegerField(default=0,
                                          verbose_name="number of tries to unlock this hint",
                                          help_text="Use 0 to show the hint immediately – before any answer attempts.")

    class Meta:
        verbose_name = "configurable hint"

## File exercise test related models
# TODO: whitelist for allowed file name extensions (e.g. only allow files that end ".py")
def default_timeout(): return datetime.time(0,0,5)

class FileExerciseTest(models.Model):
    exercise = models.ForeignKey(FileUploadExercise, verbose_name="for file exercise", db_index=True)
    name = models.CharField(verbose_name="Test name", max_length=200)

    # This doesn't work; tweak the admin formfield_for_foreignkey instead
    #def limit_file_choices(self):
        #return {'exercise': self.exercise}

    required_files = models.ManyToManyField('FileExerciseTestIncludeFile',
                                            verbose_name="files required by this test",
                                            #limit_choices_to=limit_file_choices,
                                            blank=True)
    
    def __str__(self):
        return self.name

    class Meta:
        verbose_name = "file exercise test"

class FileExerciseTestStage(models.Model):
    """A stage – a named sequence of commands to run in a file exercise test."""
    test = models.ForeignKey(FileExerciseTest)
    depends_on = models.ForeignKey('FileExerciseTestStage', null=True, blank=True) # TODO: limit_choices_to
    name = models.CharField(max_length=64) # Translate
    ordinal_number = models.PositiveSmallIntegerField() # TODO: Enforce min=1

    def __str__(self):
        return "%s: %02d - %s" % (self.test.name, self.ordinal_number, self.name)

    class Meta:
        unique_together = ('test', 'ordinal_number')
        ordering = ['ordinal_number']

class FileExerciseTestCommand(models.Model):
    """A command that shall be executed on the test machine."""
    stage = models.ForeignKey(FileExerciseTestStage)
    command_line = models.CharField(max_length=255)
    significant_stdout = models.BooleanField(verbose_name="Compare the generated stdout to reference",
                                             default=False,
                                             help_text="Determines whether the"\
                                             " standard output generated by "\
                                             "this command is compared to the "\
                                             "one generated by running this "\
                                             "command with the reference files.")
    significant_stderr = models.BooleanField(verbose_name="Compare the generated stderr to reference",
                                             default=False,
                                             help_text="Determines whether the standard errors generated by this command are compared to those generated by running this command with the reference files.")
    timeout = models.TimeField(default=default_timeout,
                               help_text="How long is the command allowed to run before termination?")
    POSIX_SIGNALS_CHOICES = (
        ('None', "Don't send any signals"),
        ('SIGINT', 'Interrupt signal (same as Ctrl-C)'),
        ('SIGTERM', 'Terminate signal'),
    )
    signal = models.CharField(max_length=8,default="None",choices=POSIX_SIGNALS_CHOICES,
                              help_text="Which POSIX signal shall be fired at the program?")
    input_text = models.TextField(verbose_name="Input fed to the command through STDIN",blank=True,
                                  help_text="What input shall be entered to the program's stdin upon execution?")
    return_value = models.IntegerField(verbose_name='Expected return value',blank=True,null=True)
    ordinal_number = models.PositiveSmallIntegerField() # TODO: Enforce min=1

    def __str__(self):
        return "%02d: %s" % (self.ordinal_number, self.command_line)

    class Meta:
        verbose_name = "command to run for the test"
        verbose_name_plural = "commands to run for the test"
        unique_together = ('stage', 'ordinal_number')
        ordering = ['ordinal_number']

class FileExerciseTestExpectedOutput(models.Model):
    """What kind of output is expected from the program?"""
    command = models.ForeignKey(FileExerciseTestCommand)
    correct = models.BooleanField(default=False)
    regexp = models.BooleanField(default=False)
    expected_answer = models.TextField(blank=True)
    hint = models.TextField(blank=True)
    OUTPUT_TYPE_CHOICES = (
        ('STDOUT', 'Standard output (stdout)'),
        ('STDERR', 'Standard error (stderr)'),
    )
    output_type = models.CharField(max_length=7, default='STDOUT', choices=OUTPUT_TYPE_CHOICES)

class FileExerciseTestExpectedStdout(FileExerciseTestExpectedOutput):
    class Meta:
        verbose_name = "expected output"
        proxy = True

    def save(self, *args, **kwargs):
        self.output_type = "STDOUT"
        super(FileExerciseTestExpectedStdout, self).save(*args, **kwargs)

class FileExerciseTestExpectedStderr(FileExerciseTestExpectedOutput):
    class Meta:
        verbose_name = "expected error"
        proxy = True

    def save(self, *args, **kwargs):
        self.output_type = "STDERR"
        super(FileExerciseTestExpectedStderr, self).save(*args, **kwargs)

def get_testfile_path(instance, filename):
    return os.path.join(
        "%s_files" % (instance.exercise.name),
        "%s" % (filename)
    )

class FileExerciseTestIncludeFile(models.Model):
    """
    A file which an admin can include in an exercise's file pool for use in
    tests. For example, a reference program, expected output file or input file
    for the program.
    """
    exercise = models.ForeignKey(FileUploadExercise)
    name = models.CharField(verbose_name='File name during test',max_length=255)

    FILE_PURPOSE_CHOICES = (
        ('Files written into the test directory for reading', (
            ('INPUT', "Input file"),
        )),
        ('Files the program is expected to generate', (
            ('OUTPUT', "Expected output file"),
        )),
        ('Executable files', (
            ('REFERENCE', "Reference implementation"),
            ('INPUTGEN', "Input generator"),
            ('WRAPPER', "Wrapper for uploaded code"),
            ('TEST', "Unit test"),
        )),
    )
    # Default order: reference, inputgen, wrapper, test
    purpose = models.CharField(verbose_name='Used as',max_length=10,default="REFERENCE",choices=FILE_PURPOSE_CHOICES)

    FILE_OWNERSHIP_CHOICES = (
        ('OWNED', "Owned by the tested program"),
        ('NOT_OWNED', "Not owned by the tested program"),
    )
    chown_settings = models.CharField(verbose_name='File user ownership',max_length=10,default="OWNED",choices=FILE_OWNERSHIP_CHOICES)
    chgrp_settings = models.CharField(verbose_name='File group ownership',max_length=10,default="OWNED",choices=FILE_OWNERSHIP_CHOICES)
    chmod_settings = models.CharField(verbose_name='File access mode',max_length=10,default="rw-rw-rw-") # TODO: Create validator and own field type

    fileinfo = models.FileField(max_length=255, upload_to=get_testfile_path)

    def __str__(self):
        return "%s - %s" % (self.purpose, self.name)

    def get_filename(self):
        return os.path.basename(self.fileinfo.name)

    def get_file_contents(self):
        file_contents = None
        with open(self.fileinfo.path, 'rb') as f:
            file_contents = f.read()
        return file_contents

    class Meta:
        verbose_name = "included file"

# TODO: Create a superclass for exercise answer choices
## Answer models
@reversion.register()
class TextfieldExerciseAnswer(models.Model):
    exercise = models.ForeignKey(TextfieldExercise)
    correct = models.BooleanField(default=False)
    regexp = models.BooleanField(default=True)
    answer = models.TextField() # Translate
    hint = models.TextField(blank=True) # Translate
    comment = models.TextField(verbose_name='Extra comment given upon entering a matching answer',blank=True) # Translate

    def __str__(self):
        if len(self.answer) > 76:
            return self.answer[0:76] + " ..."
        else:
            return self.answer

    def save(self, *args, **kwargs):
        self.answer = self.answer.replace("\r", "")
        super(TextfieldExerciseAnswer, self).save(*args, **kwargs)

@reversion.register()
class MultipleChoiceExerciseAnswer(models.Model):
    exercise = models.ForeignKey(MultipleChoiceExercise)
    correct = models.BooleanField(default=False)
    answer = models.TextField() # Translate
    hint = models.TextField(blank=True) # Translate
    comment = models.TextField(verbose_name='Extra comment given upon selection of this answer',blank=True) # Translate

    def __str__(self):
        return self.answer

@reversion.register()
class CheckboxExerciseAnswer(models.Model):
    exercise = models.ForeignKey(CheckboxExercise)
    correct = models.BooleanField(default=False)
    answer = models.TextField() # Translate
    hint = models.TextField(blank=True) # Translate
    comment = models.TextField(verbose_name='Extra comment given upon selection of this answer',blank=True) # Translate

    def __str__(self):
        return self.answer

@reversion.register()
class CodeInputExerciseAnswer(models.Model):
    exercise = models.ForeignKey(CodeInputExercise)
    answer = models.TextField() # Translate

@reversion.register()
class CodeReplaceExerciseAnswer(models.Model):
    exercise = models.ForeignKey(CodeReplaceExercise)
    answer = models.TextField() # Translate
    #replace_file = models.ForeignKey()
    replace_file = models.TextField() # DEBUG
    replace_line = models.PositiveIntegerField()

class Evaluation(models.Model):
    """Evaluation of a student's answer to an exercise."""
    correct = models.BooleanField(default=False)
    points = models.IntegerField(default=0)

    # Note: Evaluation should not be translated. The teacher should know which
    # language the student used and give an evaluation using that language.

    evaluation_date = models.DateTimeField(verbose_name='When was the answer evaluated', auto_now_add=True)
    evaluator = models.ForeignKey(User, verbose_name='Who evaluated the answer', blank=True, null=True)
    feedback = models.TextField(verbose_name='Feedback given by a teacher', blank=True)
    test_results = models.TextField(verbose_name='Test results in JSON', blank=True) # TODO: JSONField

## TODO: Should these actually be proxied like the exercise types?
class UserAnswer(models.Model):
    """Parent class for what users have given as their answers to different exercises."""
    instance = models.ForeignKey(CourseInstance)
    evaluation = models.OneToOneField(Evaluation, null=True, blank=True)
    revision = models.PositiveIntegerField() # The revision info is always required!
    user = models.ForeignKey(User)
    answer_date = models.DateTimeField(verbose_name='Date and time of when the user answered this exercise',
                                       auto_now_add=True)
    answerer_ip = models.GenericIPAddressField()

    # TODO: Think about an arrayfield for collaborators. Maybe have a group system, where
    # the users form groups based on usernames, after which those usernames can be added
    # in to the collaborators field when answering the exercise? Or some other policy –
    # the above mentioned could be too hard to use for spontaneous group formation...
    collaborators = models.TextField(verbose_name='Which users was this exercise answered with', blank=True, null=True)
    checked = models.BooleanField(verbose_name='This answer has been checked', default=False)
    draft = models.BooleanField(verbose_name='This answer is a draft', default=False)

# TODO: Put in UserFileUploadExerciseAnswer's manager?
def get_version(instance):
    return UserFileUploadExerciseAnswer.objects.filter(user=instance.answer.user,
                                                       exercise=instance.answer.exercise).count()

def get_answerfile_path(instance, filename):
    return os.path.join(
        "returnables",
        "%s" % (instance.answer.user.username),
        "%s" % (instance.answer.exercise.name),
        "%04d" % (get_version(instance)),
        "%s" % (filename)
    )

class FileUploadExerciseReturnFile(models.Model):
    """A file that a user returns for checking."""
    answer = models.ForeignKey('UserFileUploadExerciseAnswer')
    fileinfo = models.FileField(max_length=255, upload_to=get_answerfile_path)

    def filename(self):
        return os.path.basename(self.fileinfo.name)

    def get_type(self):
        try:
            mimetype = str(magic.from_file(self.fileinfo.path, mime=True), encoding="utf-8")
        except UnicodeDecodeError as e:
            # ???
            # Assume binary
            binary = True
        else:
            text_part, type_part = mimetype.split("/")
            if text_part == "text":
                binary = False
            else:
                binary = True

        return (mimetype, binary)

class UserFileUploadExerciseAnswer(UserAnswer):
    exercise = models.ForeignKey(FileUploadExercise)

    def __str__(self):
        return "Answer by %s" % (self.user.username)

    def get_returned_files_raw(self):
        file_objects = FileUploadExerciseReturnFile.objects.filter(answer=self)
        returned_files = {}
        for returned_file in file_objects:
            path = returned_file.fileinfo.path
            with open(path, 'rb') as f:
                contents = f.read()
                returned_files[returned_file.filename()] = contents
        return returned_files

    def get_returned_files(self):
        file_objects = FileUploadExerciseReturnFile.objects.filter(answer=self)
        returned_files = {}
        for returned_file in file_objects:
            path = returned_file.fileinfo.path
            with open(path, 'rb') as f:
                contents = f.read()
                type_info = returned_file.get_type()
                if not type_info[1]:
                    try:
                        lexer = pygments.lexers.guess_lexer_for_filename(path, contents)
                    except pygments.util.ClassNotFound:
                        pass
                    else:
                        contents = pygments.highlight(contents, lexer, pygments.formatters.HtmlFormatter(nowrap=True))
                returned_files[returned_file.filename()] = type_info + (contents,)
        return returned_files

class UserTextfieldExerciseAnswer(UserAnswer):
    exercise = models.ForeignKey(TextfieldExercise)
    given_answer = models.TextField()

    def __str__(self):
        return self.given_answer

class UserMultipleChoiceExerciseAnswer(UserAnswer):
    exercise = models.ForeignKey(MultipleChoiceExercise)
    chosen_answer = models.ForeignKey(MultipleChoiceExerciseAnswer)

    def __str__(self):
        return self.chosen_answer

    def is_correct(self):
        return chosen_answer.correct

class UserCheckboxExerciseAnswer(UserAnswer):
    exercise = models.ForeignKey(CheckboxExercise)
    chosen_answers = models.ManyToManyField(CheckboxExerciseAnswer)

    def __str__(self):
        return ", ".join(self.chosen_answers)

class CodeReplaceExerciseReplacement(models.Model):
    answer = models.ForeignKey('UserCodeReplaceExerciseAnswer')
    target = models.ForeignKey(CodeReplaceExerciseAnswer)
    replacement = models.TextField()

class UserCodeReplaceExerciseAnswer(UserAnswer):
    exercise = models.ForeignKey(CodeReplaceExercise)
    given_answer = models.TextField()

    def __str__(self):
        return given_answer

<<<<<<< HEAD
class InvalidAnswerException(Exception):
=======
class Term(models.Model):
    instance = models.ForeignKey(CourseInstance, verbose_name="Course instance")
    name = models.CharField(verbose_name='Term', max_length=200)
    description = models.TextField()
    
    def __str__(self):
        return self.name

    class Meta:
        unique_together = ('instance', 'name',)

class InvalidExerciseAnswerException(Exception):
>>>>>>> de21c4ef
    """
    This exception is cast when an exercise answer cannot be processed.
    """
    pass<|MERGE_RESOLUTION|>--- conflicted
+++ resolved
@@ -1322,9 +1322,6 @@
     def __str__(self):
         return given_answer
 
-<<<<<<< HEAD
-class InvalidAnswerException(Exception):
-=======
 class Term(models.Model):
     instance = models.ForeignKey(CourseInstance, verbose_name="Course instance")
     name = models.CharField(verbose_name='Term', max_length=200)
@@ -1337,7 +1334,6 @@
         unique_together = ('instance', 'name',)
 
 class InvalidExerciseAnswerException(Exception):
->>>>>>> de21c4ef
     """
     This exception is cast when an exercise answer cannot be processed.
     """
