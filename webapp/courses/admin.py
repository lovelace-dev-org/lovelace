import django.conf

from courses.models import *

from django.contrib import admin
from django.contrib.auth.models import User
from django.contrib.auth.admin import UserAdmin, GroupAdmin

from django.core.cache import cache
from django.urls import reverse

from django.db import models, transaction
from django.db.models import Q
from django.forms import Field, ModelForm, TextInput, Textarea, ModelChoiceField, BaseInlineFormSet

from .forms import FileEditForm, RepeatedTemplateExerciseBackendForm, ContentForm, TextfieldAnswerForm, InstanceForm
from .widgets import AdminFileWidget, AdminTemplateBackendFileWidget

from modeltranslation.admin import TranslationAdmin, TranslationTabularInline, \
    TranslationStackedInline

from reversion.admin import VersionAdmin
from reversion.models import Version
from reversion import revisions as reversion

from utils.management import CourseContentAccess, CourseMediaAccess

# Moved these here from models.py so that all registering happens
# in this file (as VersionAdmin autoregisters the associated model)
# This makes modeltranslation work with reversion, probably due 
# to translated fields being added between loading models.py and 
# this module.
reversion.register(ContentPage, follow=[
    'checkboxexerciseanswer_set',
    'codeinputexerciseanswer_set',
    'codereplaceexerciseanswer_set',
    'fileexercisetest_set',
    'fileexercisetestincludefile_set',
    'hint_set',
    'instanceincludefiletoexerciselink_set',
    'multiplechoiceexerciseanswer_set',
    'repeatedtemplateexercisebackendfile_set',
    'repeatedtemplateexercisetemplate_set',
    'textfieldexerciseanswer_set',
    'routineexercisetemplate_set',
    'routineexercisebackendfile_set',
    'routineexercisebackendcommand_set',
])
reversion.register(FileExerciseTest, follow=[
    'fileexerciseteststage_set',
    'required_files',
    'required_instance_files'
])
reversion.register(FileExerciseTestStage, follow=['fileexercisetestcommand_set'])
reversion.register(FileExerciseTestCommand, follow=['fileexercisetestexpectedoutput_set'])
reversion.register(FileExerciseTestExpectedOutput)
reversion.register(FileExerciseTestExpectedStdout)
reversion.register(FileExerciseTestExpectedStderr)
reversion.register(InstanceIncludeFileToExerciseLink)
reversion.register(InstanceIncludeFile)
reversion.register(FileExerciseTestIncludeFile)
reversion.register(IncludeFileSettings)
reversion.register(CourseMedia)
reversion.register(TermTab)
reversion.register(TermLink)
reversion.register(CodeInputExerciseAnswer)
reversion.register(CodeReplaceExerciseAnswer)
reversion.register(RepeatedTemplateExerciseTemplate)
reversion.register(RepeatedTemplateExerciseBackendFile)
reversion.register(RepeatedTemplateExerciseBackendCommand)


## User profiles
# http://stackoverflow.com/questions/4565814/django-user-userprofile-and-admin
admin.site.unregister(User)
admin.site.unregister(Group)

<<<<<<< HEAD
#TODO: There's a loophole where staff members of any course A can gain access
#      to any course B's pages by embedding the course B page to a course A 
#      page. The behavior itself is necessary to complete the access chain. 
#      Editors must be prohibited from adding embedded links to pages they do
#      not have access to. 
class CourseContentAccess(admin.ModelAdmin):
    """
    This class adds access control based on 1) authorship and 2) staff membership
    on the relevant course. Staff membership follows both contentgraph links and 
    embedded page links. 
    
    The entire access chain:
    Course
    -> CourseInstance
      -> ContentGraph
        -> ContentPage
          -> EmbeddedLink
            -> ContentPage
    """
    
    content_type = ""

    @staticmethod
    def content_access_list(request, model, content_type=None):
        """
        Gets a queryset of content where the requesting user either:
        1) has edited the page previously
        2) belongs to the staff of a course that contains the content
           either as a contentgraph node or as an embedded page
        
        The content type is read from the content_type attribute. Child
        classes should set this attribute to control which type of 
        content is shown.         
        """        
        
        if content_type:
            qs = model.objects.filter(content_type=content_type)
        else:
            qs = model.objects.all()
            
        if request.user.is_superuser:
            return qs
        
        edited = Version.objects.get_for_model(model).filter(revision__user=request.user).values_list("object_id", flat=True)
        
        qs = qs.filter(
            Q(id__in=list(edited)) |
            Q(contentgraph__instance__course__staff_group__user=request.user) |
            Q(emb_embedded__parent__contentgraph__instance__course__staff_group__user=request.user)
        ).distinct()
        
        return qs

    def get_queryset(self, request):
        return CourseContentAccess.content_access_list(request, self.model, self.content_type).defer("content")
    
    def has_change_permission(self, request, obj=None):
        if obj is None:
            return True
        return determine_access(request.user, obj)

    def has_delete_permission(self, request, obj=None):
        if obj is None:
            return True
        return determine_access(request.user, obj)
        
    #TODO: this solution is less garbage now, but we still need to rethink
    #      the entire contentgraph and embedded links structure. 
    #NOTE: this is now done in ContentPage save method
    #def save_model(self, request, obj, form, change):
        #"""
        #Need to call rendered_markup of the object for each context where it 
        #exists as latest version in order to create embedded page links. 
        #"""
        
        #super().save_model(request, obj, form, change)
        #contexts = self._find_contexts(obj)
        #for context in contexts:
            #obj.update_embedded_links(context["instance"])
        
    def _find_contexts(self, obj):
        """
        Find the context(s) (course instances) where this page is linked that 
        have not been frozen. 
        """
        
        instances = CourseInstance.objects.filter(contents__content=obj, contents__revision=None)
        contexts = []
        for instance in instances:
            context = {
                'course': instance.course,
                'course_slug': instance.course.slug,
                'instance': instance,
                'instance_slug': instance.slug,
            }
            contexts.append(context)
        
        return contexts        

    def _match_groups(self, user, obj):
        """
        Matches a user's groups to the staff groups of the target object.
        Returns True if the user is in the staff group of the course that
        is at the end of the access chain for the object.
        """
        
        if Course.objects.filter(
            Q(courseinstance__contents__content=obj) |
            Q(courseinstance__contents__content__embedded_pages=obj)
        ).filter(staff_group__user=user):
            return True
        
        return False


class CourseMediaAccess(admin.ModelAdmin):
    
    @staticmethod
    def media_access_list(request, model):
        qs = model.objects.all()
        
        if request.user.is_superuser:
            return qs
        
        
        edited = Version.objects.get_for_model(model).filter(revision__user=request.user).values_list("object_id", flat=True)
        
        user_groups = request.user.groups.get_queryset()
        
        return qs.filter(
            Q(id__in=list(edited)) |
            Q(coursemedialink__instance__course__staff_group__in=user_groups)
        ).distinct()
    
    def get_queryset(self, request):
        return CourseMediaAccess.media_access_list(request, self.model)
    
    def has_change_permission(self, request, obj=None):
        if obj is None:
            return True
        return determine_media_access(request.user, obj)
        
    def has_delete_permission(self, request, obj=None):
        if obj is None:
            return True
        return determine_media_access(request.user, obj)

    def _match_groups(self, user, obj):
        
        user_groups = user.groups.get_queryset()
        if obj.coursemedialink_set.get_queryset().filter(instance__course__staff_group__in=user_groups).distinct():
            return True
        
        return False
        
    
=======
>>>>>>> 9d4d8c57

class UserProfileInline(admin.StackedInline):
    model = UserProfile

class UserProfileAdmin(UserAdmin):
    inlines = [UserProfileInline,]

admin.site.register(User, UserProfileAdmin)

class CopyingGroupAdmin(GroupAdmin):
    save_as = True

admin.site.register(Group, CopyingGroupAdmin)

## Feedback for user answers
#admin.site.register(Evaluation)

## Exercise types
# TODO: Create an abstract way to admin the different task types
#class AbstractQuestionAdmin(admin.ModelAdmin):
#    def save_model(self, request, obj, form, change):
#        obj.save()
#        if not change:
#            obj.users.add(request, user)
#
##    def queryset(self, request):
#        qs = super(AbstractQuestionAdmin, self).queryset(request)
#        if request.user.is_superuser:
#            return qs.select_subclasses()
#        return qs.select_subclasses().filter(users=request.user)

# TODO: How to link ContentFeedbackQuestion objects nicely?
class HintInline(TranslationTabularInline):
    model = Hint
    fk_name = 'exercise'
    extra = 0
    # queryset = TranslationTabularInline.get_queryset


class SoftDeleteFormSet(BaseInlineFormSet):
    
    def delete_existing(self, obj, commit=True):
        if commit:
            obj.exercise = None
            obj.save()
        
class MultipleChoiceExerciseAnswerInline(TranslationTabularInline):
    model = MultipleChoiceExerciseAnswer
    extra = 1
    formset = SoftDeleteFormSet 

class MultipleChoiceExerciseAdmin(CourseContentAccess, TranslationAdmin, VersionAdmin):
    
    content_type = "MULTIPLE_CHOICE_EXERCISE"
    form = ContentForm
    
    #def get_queryset(self, request):
    #    return self.model.objects.filter(content_type="MULTIPLE_CHOICE_EXERCISE")

    fieldsets = [
        ('Page information',   {'fields': ['name', 'slug', 'content', 'question', 'tags'],}),
        ('Exercise miscellaneous', {'fields': ['default_points', 'evaluation_group'],
                                'classes': ['wide']}),
        ('Feedback settings',  {'fields': ['feedback_questions']}),
    ]
    inlines = [MultipleChoiceExerciseAnswerInline, HintInline]
    search_fields = ("name",)
    readonly_fields = ("slug",)
    list_display = ("name", "slug",)
    list_per_page = 500
    save_on_top = True


class CheckboxExerciseAnswerInline(TranslationTabularInline):
    model = CheckboxExerciseAnswer
    extra = 1
    formset = SoftDeleteFormSet

class CheckboxExerciseAdmin(CourseContentAccess, TranslationAdmin, VersionAdmin):
    
    content_type = "CHECKBOX_EXERCISE"
    form = ContentForm
    
    #def get_queryset(self, request):
    #   return self.model.objects.filter(content_type="CHECKBOX_EXERCISE")

    fieldsets = [
        ('Page information',   {'fields': ['name', 'slug', 'content', 'question', 'tags']}),
        ('Exercise miscellaneous', {'fields': ['default_points', 'evaluation_group'],
                                'classes': ['wide']}),
        ('Feedback settings',  {'fields': ['feedback_questions']}),
    ]
    inlines = [CheckboxExerciseAnswerInline, HintInline]
    search_fields = ("name",)
    readonly_fields = ("slug",)
    list_display = ("name", "slug",)
    list_per_page = 500
    save_on_top = True


class TextfieldExerciseAnswerInline(TranslationStackedInline):
    model = TextfieldExerciseAnswer
    extra = 1
    form = TextfieldAnswerForm
    
    

class TextfieldExerciseAdmin(CourseContentAccess, TranslationAdmin, VersionAdmin):
    
    content_type = "TEXTFIELD_EXERCISE"
    form = ContentForm
    
    #def get_queryset(self, request):
    #    return self.model.objects.filter(content_type="TEXTFIELD_EXERCISE")

    fieldsets = [
        ('Page information',   {'fields': ['name', 'slug', 'content', 'question', 'tags']}),
        ('Exercise miscellaneous', {'fields': ['default_points', 'evaluation_group'],
                                'classes': ['wide']}),
        ('Feedback settings',  {'fields': ['feedback_questions']}),
    ]
    inlines = [TextfieldExerciseAnswerInline, HintInline]
    search_fields = ("name",)
    readonly_fields = ("slug",)
    list_display = ("name", "slug",)
    list_per_page = 500
    save_on_top = True

    
class CodeReplaceExerciseAnswerInline(admin.StackedInline):
    model = CodeReplaceExerciseAnswer
    extra = 1

class CodeReplaceExerciseAdmin(CourseContentAccess, TranslationAdmin, VersionAdmin):
    
    content_type = "CODE_REPLACE_EXERCISE"
    
    #def get_queryset(self, request):
    #    return self.model.objects.filter(content_type="CODE_REPLACE_EXERCISE")

    fieldsets = [
        ('Page information',   {'fields': ['name', 'slug', 'content', 'question', 'tags']}),
        ('Exercise miscellaneous', {'fields': ['default_points', 'evaluation_group'],
                                'classes': ['wide']}),
        ('Feedback settings',  {'fields': ['feedback_questions']}),
    ]
    inlines = [CodeReplaceExerciseAnswerInline, HintInline]
    search_fields = ("name",)
    readonly_fields = ("slug",)
    list_display = ("name", "slug",)
    list_per_page = 500
    save_on_top = True

class RepeatedTemplateExerciseTemplateInline(TranslationStackedInline):
    model = RepeatedTemplateExerciseTemplate
    extra = 1

class RepeatedTemplateExerciseBackendFileInline(admin.StackedInline):
    model = RepeatedTemplateExerciseBackendFile
    extra = 1
    form = RepeatedTemplateExerciseBackendForm
    formfield_overrides = {
        models.FileField: {'widget': AdminTemplateBackendFileWidget}
    }

class RepeatedTemplateExerciseBackendCommandInline(TranslationStackedInline):
    model = RepeatedTemplateExerciseBackendCommand

class RepeatedTemplateExerciseAdmin(CourseContentAccess, TranslationAdmin, VersionAdmin):

    content_type = "REPEATED_TEMPLATE_EXERCISE"
    form = ContentForm

    fieldsets = [
        ('Page information',   {'fields': ['name', 'slug', 'content', 'question', 'tags']}),
        ('Exercise miscellaneous', {'fields': ['default_points', 'evaluation_group'],
                                'classes': ['wide']}),
        ('Feedback settings',  {'fields': ['feedback_questions']}),
    ]

    inlines = [RepeatedTemplateExerciseTemplateInline, RepeatedTemplateExerciseBackendFileInline,
               RepeatedTemplateExerciseBackendCommandInline, HintInline]
    search_fields = ("name",)
    readonly_fields = ("slug",)
    list_display = ("name", "slug",)
    list_per_page = 500
    save_on_top = True

class FileExerciseTestCommandAdmin(admin.TabularInline):
    model = FileExerciseTestCommand
    extra = 1

    def formfield_for_dbfield(self, db_field, request, **kwargs):
        formfield = super(FileExerciseTestCommandAdmin, self).formfield_for_dbfield(db_field, request, **kwargs)
        if db_field.name == 'command_line':
            formfield.widget = TextInput(attrs={'size':120})
        return formfield

class FileExerciseTestExpectedStdoutAdmin(admin.StackedInline):
    model = FileExerciseTestExpectedStdout
    extra = 0
    fields = (('expected_answer', 'hint'), 'correct', 'regexp', 'videohint')

class FileExerciseTestExpectedStderrAdmin(admin.StackedInline):
    model = FileExerciseTestExpectedStderr
    extra = 0
    fields = (('expected_answer', 'hint'), 'correct', 'regexp', 'videohint')

# class FileExerciseTestAdmin(admin.ModelAdmin):
#     fieldsets = (
#         ('General settings', {
#             'fields': ('task', 'name', 'inputs')
#         }),
#         ('Advanced settings', {
#             'classes': ('collapse',),
#             'fields': ('timeout', 'signals', 'retval')
#         }),
#     )
#     inlines = []
#     search_fields = ("name",)
#     list_display = ("name", "exercise")
#     list_per_page = 500
    
#     def formfield_for_foreignkey(self, db_field, request, **kwargs):
#         if db_field.name == "exercise":
#             kwargs["queryset"] = FileUploadExercise.objects.order_by("name")
#         return super(FileExerciseTestAdmin, self).formfield_for_foreignkey(db_field, request, **kwargs)

#class FileExerciseTestAdmin(admin.StackedInline):
#    inlines = [FileExerciseTestCommandAdmin, FileExerciseTestExpectedOutputAdmin, FileExerciseTestExpectedErrorAdmin, FileExerciseTestIncludeFileAdmin]


class LectureAdmin(CourseContentAccess, TranslationAdmin, VersionAdmin):
    
    content_type = "LECTURE"
    form = ContentForm
    fieldsets = [
        ('Page information',    {'fields': ['name', 'content']}),
        ('Feedback',            {'fields': ['feedback_questions']})
    ]
    
    def formfield_for_dbfield(self, db_field, request, **kwargs):
        formfield = super(LectureAdmin, self).formfield_for_dbfield(db_field, request, **kwargs)
        if db_field.name in ('content'):
            formfield.widget = Textarea(attrs={'rows':25, 'cols':120})
        elif db_field.name == 'tags':
            formfield.widget = Textarea(attrs={'rows':2})
        return formfield

    # TODO: instanceless viewing doesn't work
    #def view_on_site(self, obj):
    #    return reverse('courses:sandbox', kwargs={'content_slug': obj.slug})

    search_fields = ("name",)
    readonly_fields = ("slug",)
    list_display = ("name", "slug",)
    list_per_page = 500
    save_on_top = True

# Still required even though a custom admin is implemented
class FileUploadExerciseAdmin(CourseContentAccess, TranslationAdmin, VersionAdmin):
    
    content_type = "FILE_UPLOAD_EXERCISE"
    form = ContentForm
    
    #def get_queryset(self, request):
    #    return self.model.objects.filter(content_type="FILE_UPLOAD_EXERCISE")
    
    search_fields = ("name",)
    readonly_fields = ("slug",)
    list_display = ("name", "slug",)
    list_per_page = 500

    def reversion_register(self, model, **options):
        options["follow"] = (
            "fileexercisetest_set",
            "instanceincludefiletoexerciselink_set",
            "fileexercisetestincludefile_set"
        )
        super().reversion_register(model, **options)
            
    
admin.site.register(FileUploadExercise, FileUploadExerciseAdmin)

# TODO: Use the view_on_site on all content models!

admin.site.register(Lecture, LectureAdmin)
admin.site.register(MultipleChoiceExercise, MultipleChoiceExerciseAdmin)
admin.site.register(CheckboxExercise, CheckboxExerciseAdmin)
admin.site.register(TextfieldExercise, TextfieldExerciseAdmin)
#admin.site.register(CodeReplaceExercise, CodeReplaceExerciseAdmin)
admin.site.register(RepeatedTemplateExercise, RepeatedTemplateExerciseAdmin)

admin.site.register(FileExerciseTestIncludeFile)
admin.site.register(InstanceIncludeFile)
admin.site.register(IncludeFileSettings)

    ## Page embeddable objects
class CalendarDateAdmin(admin.StackedInline):
    model = CalendarDate
    extra = 1
    #form = CalendarDateForm

class CalendarAdmin(admin.ModelAdmin):
    inlines = [CalendarDateAdmin]
    search_fields = ("name",)


class FileAdmin(CourseMediaAccess, TranslationAdmin, VersionAdmin):

    search_fields = ('name',)
    form = FileEditForm
    formfield_overrides = {
        models.FileField: {'widget': AdminFileWidget}
    }

class ImageAdmin(CourseMediaAccess, TranslationAdmin, VersionAdmin):

    search_fields = ('name',)
    list_display = ('name', 'description',)
    list_per_page = 500

class VideoLinkAdmin(CourseMediaAccess, TranslationAdmin, VersionAdmin):

    search_fields = ('name',)
    list_display = ('name', 'description',)
    list_per_page = 500

class TermTabInline(TranslationTabularInline):
    model = TermTab
    extra = 0

class TermLinkInline(TranslationTabularInline):
    model = TermLink
    extra = 0
    
class TermAliasInline(TranslationTabularInline):
    model = TermAlias
    extra = 0

        
class TermAdmin(TranslationAdmin, VersionAdmin):
    search_fields = ('name',)
    list_display = ('name', 'course',)
    list_filter = ('course',)
    list_per_page = 500
    ordering = ('name',)

    inlines = [TermAliasInline, TermTabInline, TermLinkInline]

    def get_queryset(self, request):
        qs = super().get_queryset(request)
        
        if request.user.is_superuser:
            return qs
        
        edited = Version.objects.get_for_model(Term).filter(revision__user=request.user).values_list("object_id", flat=True)
        
        return qs.filter(
            Q(id__in=list(edited)) |
            Q(course__staff_group__user=request.user)
        ).distinct()

    def has_change_permission(self, request, obj=None):
        if request.user.is_superuser:
            return True
        elif request.user.is_staff:
            if obj:
                return Version.objects.get_for_object(obj).filter(revision__user=request.user).exists() or request.user in obj.course.staff_group.user_set.get_queryset()
            else:
                return True
        else:
            return False
        
    def has_delete_permission(self, request, obj=None):
        if request.user.is_superuser:
            return True
        elif request.user.is_staff:
            if obj:
                return Version.objects.get_for_object(obj).filter(revision__user=request.user).exists() or request.user in obj.course.staff_group.user_set.get_queryset()
            else:
                return True
        else:
            return False

    def save_model(self, request, obj, form, change):
        super().save_model(request, obj, form, change)
        lang_list = django.conf.settings.LANGUAGES
        for instance in CourseInstance.objects.filter(course=obj.course):       
            instance_slug = instance.slug
            for lang, _ in lang_list:
                cache.set('termbank_contents_{instance}_{lang}'.format(instance=instance_slug, lang=lang), None, timeout=None)
                cache.set('termbank_div_data_{instance}_{lang}'.format(instance=instance_slug, lang=lang), None, timeout=None)
                
        
class TermTagAdmin(TranslationAdmin):
    pass
        

admin.site.register(Calendar, CalendarAdmin)
admin.site.register(File, FileAdmin)
admin.site.register(Image, ImageAdmin)
admin.site.register(VideoLink, VideoLinkAdmin)
admin.site.register(Term, TermAdmin)
admin.site.register(TermTag, TermTagAdmin)

## Course related administration
class ContentGraphAdmin(admin.ModelAdmin):
    
    search_fields = ('content__name',)
    list_display = ('ordinal_number', 'content', 'instance',)
    list_display_links = ('content',)
    list_filter = ('instance',)
    list_per_page = 500
    ordering = ('instance', 'ordinal_number',)
    
    fields = ('parentnode', 'content', 'deadline', 'scored', 'ordinal_number', 'visible')
    
    def formfield_for_foreignkey(self, db_field, request, **kwargs):
        """
        Limit the queryset for content selector to pages that are in the 
        editor's access chain. 
        """
        
        if db_field.name == 'content':
            kwargs['queryset'] = CourseContentAccess.content_access_list(request, ContentPage)
            
        return super().formfield_for_foreignkey(db_field, request, **kwargs)
        
    def get_queryset(self, request):
        return super(ContentGraphAdmin, self).get_queryset(request)
    
    def has_change_permission(self, request, obj=None):
        if request.user.is_superuser:
            return True
        elif request.user.is_staff:
            if obj:
                return self._match_groups(request.user, obj)            
            else:
                return True
        else:
            return False
        
    def has_delete_permission(self, request, obj=None):
        if request.user.is_superuser:
            return True
        elif request.user.is_staff:
            if obj:
                return self._match_groups(request.user, obj)
            else:
                return True
        else:
            return False
        
    def _match_groups(self, user, obj):
        return user in obj.instance.course.staff_group.user_set.get_queryset()

    def get_instances(self, obj):
        return " | ".join([i.name for i in obj.courseinstance_set.all()])
    
    get_instances.short_description = "Instances"

admin.site.register(ContentGraph, ContentGraphAdmin)

class CourseAdmin(TranslationAdmin, VersionAdmin):
    fieldsets = [
        (None,             {'fields': ['name', 'slug',]}),
        ('Course outline', {'fields': ['description', 'code', 'credits']}),
        ('Administration', {'fields': ['staff_group', 'main_responsible']}),
        #('Settings for start date and end date of the course', {'fields': ['start_date','end_date'], 'classes': ['collapse']}),
    ]
    #formfield_overrides = {models.ManyToManyField: {'widget':}}
    search_fields = ('name',)
    readonly_fields = ('slug',)

admin.site.register(Course, CourseAdmin)

class ContentGraphInline(admin.TabularInline):
    model = ContentGraph
    extra = 0
    fields = (
        'parentnode', 
        'content', 
        'deadline', 
        'scored', 
        'ordinal_number',
        'visible', 
        'revision'
    )
    readonly_fields = ('revision', )
    ordering = ("ordinal_number", )
    
    def get_formset(self, request, obj=None, **kwargs):
        formset = super().get_formset(request, obj)
        formset.form.base_fields["parentnode"].queryset = kwargs["accessible_graphs"]
        formset.form.base_fields["content"].queryset = kwargs["accessible_pages"]
        return formset

class CourseInstanceAdmin(TranslationAdmin, VersionAdmin):
    """
    NOTE: Only the user designated as main responsible for a course is 
    allowed to create instances of the course, and to include content 
    graphs to an instance. 
    """    
    
    fieldsets = [
        (None,                {'fields': ['name', 'email', 'course', 'frontpage']}),
        ('Schedule settings', {'fields': ['start_date', 'end_date', 'active', 'visible', 'primary']}),
        ('Enrollment',        {'fields': ['manual_accept']}),
        ('Content license',   {'fields': ['content_license', 'license_url']}),
        ('Instance outline',  {'fields': ['frozen']}),
    ]
    search_fields = ('name',)
    list_display = ('name', 'course')
    save_as = True
    form = InstanceForm

    inlines = [ContentGraphInline]

    def add_view(self, request, form_url='', extra_context=None):
        """
        Prefetch accessible pages and their corresponding content graphs to
        limit what is shown under the content to course links in selectors.
        
        Accessible graphs has to include graphs from all instances.
        """
        
        content_access = CourseContentAccess.content_access_list(request, ContentPage, "LECTURE")
        self._accessible_pages = content_access.defer("content")
        self._accessible_graphs = ContentGraph.objects.filter(content__in=content_access)
        return super().add_view(request, form_url, extra_context)
    
    def change_view(self, request, object_id, form_url='', extra_context=None):
        """
        Prefetch accessible pages and their corresponding content graphs to
        limit what is shown under the content to course links in selectors.
        """
        
        content_access = CourseContentAccess.content_access_list(request, ContentPage, "LECTURE")
        self._accessible_pages = content_access.defer("content")
        self._accessible_graphs = ContentGraph.objects.filter(content__in=content_access, instance__id=object_id)
        return super().change_view(request, object_id, form_url, extra_context)
    
    def formfield_for_foreignkey(self, db_field, request, **kwargs):
        """
        Only show courses where the editor is marked as main responsible. 
        """
        
        if db_field.name == 'course':
            if not request.user.is_superuser:
                kwargs['queryset'] = Course.objects.filter(main_responsible=request.user)
            
        return super().formfield_for_foreignkey(db_field, request, **kwargs)

    def formfield_for_manytomany(self, db_field, request, **kwargs):
        """
        Only show content graphs that contain content that is in the editor's
        access chain.
        """

        if db_field.name == 'contents':           
            content_access = CourseContentAccess.content_access_list(request, ContentPage)
            kwargs['queryset'] = ContentGraph.objects.filter(content__in=content_access)

        return super().formfield_for_manytomany(db_field, request, **kwargs)


    # TODO: parent node selection with a custom widget that uses content pages
    def get_formsets_with_inlines(self, request, obj=None):
        """
        Limits the selectors inside inlines to content pages that are in the editor's
        access chain. Also limits parent node selector to nodes that belong to the same
        instance.
        """

        extra_kw = {
            "accessible_pages": self._accessible_pages,
            "accessible_graphs": self._accessible_graphs
        }

        for inline in self.get_inline_instances(request, obj):
            if isinstance(inline, ContentGraphInline):
                yield inline.get_formset(request, obj, **extra_kw), inline
            else:
                yield inline.get_formset(request, obj), inline

    def get_queryset(self, request):
        qs = super().get_queryset(request)
        if request.user.is_superuser:
            return qs

        return qs.filter(course__main_responsible=request.user)

    def has_change_permission(self, request, obj=None):
        if request.user.is_superuser:
            return True
        elif request.user.is_staff:
            if obj:
                return obj.course.main_responsible == request.user
            else:
                return True
        else:
            return False

    def has_delete_permission(self, request, obj=None):
        if request.user.is_superuser:
            return True
        elif request.user.is_staff:
            if obj:
                return obj.course.main_responsible == request.user
            else:
                return True
        else:
            return False

    def save_model(self, request, obj, form, change):
        self._new = False
        if obj.pk == None:
            self._new = True

        super().save_model(request, obj, form, change)

        if self._new:
            instance_files = InstanceIncludeFile.objects.filter(course=obj.course)
            for ifile in instance_files:
                link = InstanceIncludeFileToInstanceLink(
                    revision=None,
                    include_file=ifile,
                    instance=obj
                )
                link.save()

            terms = Term.objects.filter(course=obj.course)
            for term in terms:
                link = TermToInstanceLink(
                    revision=None,
                    term=term,
                    instance=obj
                )
                link.save()

        self.current = obj
        transaction.on_commit(self.finish_cg)

    # the horror
    def finish_cg(self): 
        obj = self.current
        if obj.frontpage:
            fp_node = ContentGraph.objects.filter(instance=obj, ordinal_number=0).first()
            if fp_node and not self._new:
                fp_node.content = obj.frontpage
                fp_node.save()
            else:
                if fp_node:
                    fp_node.delete()
                fp_node = ContentGraph(
                    content=obj.frontpage,
                    instance=obj,
                    scored=False,
                    ordinal_number=0
                )
                fp_node.save()

        if self._new:
            children = ContentGraph.objects.filter(instance=obj).exclude(parentnode=None)
            for child in children:
                real_parent = ContentGraph.objects.get(content=child.parentnode.content, instance=obj)
                child.parentnode = real_parent
                child.save()

        if not obj._was_frozen and obj.frozen:
            obj._was_frozen = True
            obj.freeze()
        else:
            for cg in ContentGraph.objects.filter(instance=obj):
                cg.content.update_embedded_links(obj, cg.revision)
            
admin.site.register(CourseInstance, CourseInstanceAdmin)

<|MERGE_RESOLUTION|>--- conflicted
+++ resolved
@@ -75,165 +75,6 @@
 admin.site.unregister(User)
 admin.site.unregister(Group)
 
-<<<<<<< HEAD
-#TODO: There's a loophole where staff members of any course A can gain access
-#      to any course B's pages by embedding the course B page to a course A 
-#      page. The behavior itself is necessary to complete the access chain. 
-#      Editors must be prohibited from adding embedded links to pages they do
-#      not have access to. 
-class CourseContentAccess(admin.ModelAdmin):
-    """
-    This class adds access control based on 1) authorship and 2) staff membership
-    on the relevant course. Staff membership follows both contentgraph links and 
-    embedded page links. 
-    
-    The entire access chain:
-    Course
-    -> CourseInstance
-      -> ContentGraph
-        -> ContentPage
-          -> EmbeddedLink
-            -> ContentPage
-    """
-    
-    content_type = ""
-
-    @staticmethod
-    def content_access_list(request, model, content_type=None):
-        """
-        Gets a queryset of content where the requesting user either:
-        1) has edited the page previously
-        2) belongs to the staff of a course that contains the content
-           either as a contentgraph node or as an embedded page
-        
-        The content type is read from the content_type attribute. Child
-        classes should set this attribute to control which type of 
-        content is shown.         
-        """        
-        
-        if content_type:
-            qs = model.objects.filter(content_type=content_type)
-        else:
-            qs = model.objects.all()
-            
-        if request.user.is_superuser:
-            return qs
-        
-        edited = Version.objects.get_for_model(model).filter(revision__user=request.user).values_list("object_id", flat=True)
-        
-        qs = qs.filter(
-            Q(id__in=list(edited)) |
-            Q(contentgraph__instance__course__staff_group__user=request.user) |
-            Q(emb_embedded__parent__contentgraph__instance__course__staff_group__user=request.user)
-        ).distinct()
-        
-        return qs
-
-    def get_queryset(self, request):
-        return CourseContentAccess.content_access_list(request, self.model, self.content_type).defer("content")
-    
-    def has_change_permission(self, request, obj=None):
-        if obj is None:
-            return True
-        return determine_access(request.user, obj)
-
-    def has_delete_permission(self, request, obj=None):
-        if obj is None:
-            return True
-        return determine_access(request.user, obj)
-        
-    #TODO: this solution is less garbage now, but we still need to rethink
-    #      the entire contentgraph and embedded links structure. 
-    #NOTE: this is now done in ContentPage save method
-    #def save_model(self, request, obj, form, change):
-        #"""
-        #Need to call rendered_markup of the object for each context where it 
-        #exists as latest version in order to create embedded page links. 
-        #"""
-        
-        #super().save_model(request, obj, form, change)
-        #contexts = self._find_contexts(obj)
-        #for context in contexts:
-            #obj.update_embedded_links(context["instance"])
-        
-    def _find_contexts(self, obj):
-        """
-        Find the context(s) (course instances) where this page is linked that 
-        have not been frozen. 
-        """
-        
-        instances = CourseInstance.objects.filter(contents__content=obj, contents__revision=None)
-        contexts = []
-        for instance in instances:
-            context = {
-                'course': instance.course,
-                'course_slug': instance.course.slug,
-                'instance': instance,
-                'instance_slug': instance.slug,
-            }
-            contexts.append(context)
-        
-        return contexts        
-
-    def _match_groups(self, user, obj):
-        """
-        Matches a user's groups to the staff groups of the target object.
-        Returns True if the user is in the staff group of the course that
-        is at the end of the access chain for the object.
-        """
-        
-        if Course.objects.filter(
-            Q(courseinstance__contents__content=obj) |
-            Q(courseinstance__contents__content__embedded_pages=obj)
-        ).filter(staff_group__user=user):
-            return True
-        
-        return False
-
-
-class CourseMediaAccess(admin.ModelAdmin):
-    
-    @staticmethod
-    def media_access_list(request, model):
-        qs = model.objects.all()
-        
-        if request.user.is_superuser:
-            return qs
-        
-        
-        edited = Version.objects.get_for_model(model).filter(revision__user=request.user).values_list("object_id", flat=True)
-        
-        user_groups = request.user.groups.get_queryset()
-        
-        return qs.filter(
-            Q(id__in=list(edited)) |
-            Q(coursemedialink__instance__course__staff_group__in=user_groups)
-        ).distinct()
-    
-    def get_queryset(self, request):
-        return CourseMediaAccess.media_access_list(request, self.model)
-    
-    def has_change_permission(self, request, obj=None):
-        if obj is None:
-            return True
-        return determine_media_access(request.user, obj)
-        
-    def has_delete_permission(self, request, obj=None):
-        if obj is None:
-            return True
-        return determine_media_access(request.user, obj)
-
-    def _match_groups(self, user, obj):
-        
-        user_groups = user.groups.get_queryset()
-        if obj.coursemedialink_set.get_queryset().filter(instance__course__staff_group__in=user_groups).distinct():
-            return True
-        
-        return False
-        
-    
-=======
->>>>>>> 9d4d8c57
 
 class UserProfileInline(admin.StackedInline):
     model = UserProfile
