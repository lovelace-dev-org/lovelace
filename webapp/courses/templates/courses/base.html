--- conflicted
+++ resolved
@@ -161,6 +161,11 @@
                       {% trans 'Manage enrollments' %}
                     </a>
                   </div>
+                  <div class="user-tools">
+                    <a href="{% url 'teacher_tools:search_records' course instance %}">
+                      {% trans 'Search records' %}
+                    </a>
+                  </div>
                   {% if instance.max_group_size %}
                       <div class="user-tools">
                         <a href="{% url 'courses:group_management' course instance %}">
@@ -205,45 +210,9 @@
                     </a>
                   </div>
                 {% endif %}
-<<<<<<< HEAD
                 <div class="user-logout">
                   <a href="/logout">{% trans 'Log out' %}</a>
                 </div></div></div>
-=======
-                <div class="user-tools">
-                  <a id="{{ content.slug }}-email-panel-link"
-                     class="email-panel-link"
-                     href="{% url 'courses:mass_email' course instance %}"
-                     title="{% trans 'Open the mass email panel' %}"
-                     onclick="show_panel(event, this, 'email-panel', 'message-panel');"
-                     data-querystring="">{% trans 'Mass email' %}
-                  </a>
-                </div>
-                <div class="user-tools">
-                  <a href="{% url 'teacher_tools:completion' course instance %}">
-                    {% trans 'Course completion' %}
-                  </a>
-                </div>
-                <div class="user-tools">
-                  <a href="{% url 'teacher_tools:search_records' course instance %}">
-                    {% trans 'Search records' %}
-                  </a>
-                </div>
-                <div class="user-tools">
-                  <a href="{% url 'teacher_tools:reminders' course instance %}">
-                    {% trans 'Reminders' %}
-                  </a>
-                </div>
-                <div class="user-tools">
-                  <a href="{% url 'teacher_tools:exemptions' course instance %}">
-                    {% trans 'Deadline Exemptions' %}
-                  </a>
-                </div>
-                <div class="user-tools">
-                  <a href="{% url 'stats:instance_console' course instance %}">
-                    {% trans 'Statistics' %}
-                  </a>
->>>>>>> 0db82ea8
                 </div>
               {% else %}
                 <a href="/login">
