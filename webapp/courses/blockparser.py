--- conflicted
+++ resolved
@@ -58,9 +58,6 @@
     "term":   Tag("span", '"""', '"""', re.compile(r"\"{3}(?P<term>.+?)\"{3}")),
 }
 
-<<<<<<< HEAD
-def parsetag(tagname, unparsed_string, context=None):
-=======
 def parse_pre_tag(parsed_string, tag, hilite, match):
     code_string = match.group(0)[tag.lb()+len(hilite):-tag.le()]
     for escaped, unescaped in {"&lt;":"<", "&gt;":">", "&amp;":"&"}.items():
@@ -114,7 +111,6 @@
     return parsed_string
 
 def parsetag(tagname, unparsed_string, state=None):
->>>>>>> de21c4ef
     """Parses one tag and applies it's settings. Generates the HTML."""
     tag = tags[tagname]
     hilite = address = link_text = hint_id = hint_text = term = None
