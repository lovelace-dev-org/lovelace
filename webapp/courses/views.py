--- conflicted
+++ resolved
@@ -221,13 +221,8 @@
     exercise = content
     
     try:
-<<<<<<< HEAD
         answer_object = exercise.save_answer(content, user, ip, answer, files, instance, revision)
-    except InvalidAnswerException as e:
-=======
-        answer_object = exercise.save_answer(user, ip, answer, files)
     except InvalidExerciseAnswerException as e:
->>>>>>> de21c4ef
         return JsonResponse({
             'result': str(e)
         })
@@ -403,7 +398,14 @@
         'instance': instance,
         'instance_slug': instance.slug,
     }
-<<<<<<< HEAD
+
+    term_context = context.copy()
+    term_context["tooltip"] = True
+    terms = Term.objects.filter(instance__course=course)
+    terms = [{"name" : term.name, 
+              "description" : "".join(markupparser.MarkupParser.parse(term.description, request, term_context)).strip(),
+              "span_id" : term.name + "-termbank-span"} 
+             for term in terms]
 
     rendered_content = ""
 
@@ -439,17 +441,6 @@
 
     if not rendered_content:
         rendered_content = content.rendered_markup(request, context)
-=======
-    term_context = context.copy()
-    term_context["tooltip"] = True
-    terms = Term.objects.filter(instance__course=course)
-    terms = [{"name" : term.name, 
-              "description" : "".join(markupparser.MarkupParser.parse(term.description, request, term_context)).strip(),
-              "span_id" : term.name + "-termbank-span"} 
-             for term in terms]
-    
-    rendered_content = content.rendered_markup(request, context)
->>>>>>> de21c4ef
 
     c = {
         'course_slug': course_slug,
