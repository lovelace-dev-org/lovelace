import collections
import json
import string
import random
import re

from django.http import HttpResponse, HttpResponseNotFound, HttpResponseForbidden,\
    HttpResponseNotAllowed, JsonResponse
from django.template import loader
from django.db import transaction, IntegrityError
from django.conf import settings

from reversion import revisions as reversion

# Other needed models
from courses.models import ContentGraph, EmbeddedLink

# The editable models
from courses.models import CourseInstance, FileUploadExercise, FileExerciseTest, FileExerciseTestStage,\
    FileExerciseTestCommand, FileExerciseTestExpectedOutput, FileExerciseTestExpectedStdout,\
    FileExerciseTestExpectedStderr, FileExerciseTestIncludeFile, IncludeFileSettings, \
    Hint, InstanceIncludeFile, InstanceIncludeFileToExerciseLink
from feedback.models import ContentFeedbackQuestion, TextfieldFeedbackQuestion, \
    ThumbFeedbackQuestion, StarFeedbackQuestion, MultipleChoiceFeedbackQuestion, \
    MultipleChoiceFeedbackAnswer

# Forms
from .forms import CreateFeedbackQuestionsForm, CreateInstanceIncludeFilesForm, CreateFileUploadExerciseForm
from .utils import get_default_lang, get_lang_list

def index(request):
    return HttpResponseNotFound()

def save_file_upload_exercise(exercise, form_data, order_hierarchy_json, old_hint_ids, old_ef_ids, old_if_ids, old_test_ids,
                              old_stage_ids, old_cmd_ids, new_stages, new_commands, hint_ids, ef_ids, if_ids):
    deletions = []
    # Collect the content page data
    #e_name = form_data['exercise_name']
    #e_content = form_data['exercise_content']
    e_default_points = form_data['exercise_default_points']
    e_tags = [tag for key, tag in sorted(form_data.items()) if key.startswith('exercise_tag')] # TODO: Do this in clean
    e_feedback_questions = form_data['exercise_feedback_questions']
    #e_question = form_data['exercise_question']
    e_manually_evaluated = form_data['exercise_manually_evaluated']
    e_ask_collaborators = form_data['exercise_ask_collaborators']
    e_allowed_filenames = form_data['exercise_allowed_filenames'].split(',') # TODO: Do this in clean

    lang_list = get_lang_list()
    for lang_code, _ in lang_list:
        e_name = form_data['exercise_name_{}'.format(lang_code)]
        setattr(exercise, 'name_{}'.format(lang_code), e_name)

        e_content = form_data['exercise_content_{}'.format(lang_code)]
        setattr(exercise, 'content_{}'.format(lang_code), e_content)

        e_question = form_data['exercise_question_{}'.format(lang_code)]
        setattr(exercise, 'question_{}'.format(lang_code), e_question)

    #exercise.name = e_name
    #exercise.content = e_content
    exercise.default_points = e_default_points
    exercise.tags = e_tags
    exercise.feedback_questions = e_feedback_questions
    #exercise.question = e_question
    exercise.manually_evaluated = e_manually_evaluated
    exercise.ask_collaborators = e_ask_collaborators
    exercise.allowed_filenames = e_allowed_filenames
    exercise.save()

    # TODO! Check for all existing foreignkey relations: must not be linked to a different exercise previously! 

    # Hints

    for removed_hint_id in sorted(old_hint_ids - {int(hint_id) for hint_id in hint_ids if not hint_id.startswith('new-')}):
        removed_hint = Hint.objects.get(id=removed_hint_id)
        deletion = removed_hint.delete()
        deletions.append(deletion)
        
    edited_hints = {}
    for hint_id in hint_ids:
        if hint_id.startswith('new-'):
            current_hint = Hint()
            current_hint.exercise = exercise
        else:
            current_hint = Hint.objects.get(id=int(hint_id))

        for lang_code, _ in lang_list:
            h_content = form_data['hint_content_[{}]_{}'.format(hint_id, lang_code)]
            setattr(current_hint, 'hint_{}'.format(lang_code), h_content)

        current_hint.tries_to_unlock = form_data['hint_tries_[{}]'.format(hint_id)]
        current_hint.save()
        edited_hints[hint_id] = current_hint

    # Exercise included files

    for removed_ef_id in sorted(old_ef_ids - {int(ef_id) for ef_id in ef_ids if not ef_id.startswith('new')}):
        removed_ef = FileExerciseTestIncludeFile.objects.filter(id=removed_ef_id)
        deletion = removed_ef.delete()
        deletions.append(deletion)

    edited_exercise_files = {}
    for ef_id in ef_ids:
        if ef_id.startswith('new'):
            current_ef = FileExerciseTestIncludeFile()
            current_ef.exercise = exercise
            ef_settings = IncludeFileSettings()
            current_ef.file_settings = ef_settings
        else:
            current_ef = FileExerciseTestIncludeFile.objects.get(id=int(ef_id))

        for lang_code, _ in lang_list:
            ef_default_name = form_data['included_file_default_name_[{}]_{}'.format(ef_id, lang_code)]
            ef_description = form_data['included_file_description_[{}]_{}'.format(ef_id, lang_code)]
            ef_name = form_data['included_file_name_[{}]_{}'.format(ef_id, lang_code)]
            ef_fileinfo = form_data['included_file_[{}]_{}'.format(ef_id, lang_code)]
            setattr(current_ef, 'default_name_{}'.format(lang_code), ef_default_name)
            setattr(current_ef, 'description_{}'.format(lang_code), ef_description)
            setattr(current_ef.file_settings, 'name_{}'.format(lang_code), ef_name)
            if ef_fileinfo is not None:
                setattr(current_ef, 'fileinfo_{}'.format(lang_code), ef_fileinfo)

        current_ef.file_settings.purpose = form_data['included_file_purpose_[{}]'.format(ef_id)]
        current_ef.file_settings.chown_settings = form_data['included_file_chown_[{}]'.format(ef_id)]
        current_ef.file_settings.chgrp_settings = form_data['included_file_chgrp_[{}]'.format(ef_id)]
        current_ef.file_settings.chmod_settings = form_data['included_file_chmod_[{}]'.format(ef_id)]

        current_ef.file_settings.save()
        current_ef.file_settings = current_ef.file_settings # Otherwise 'file_settings_id' doesn't exist :P
        current_ef.save()
        
        edited_exercise_files[ef_id] = current_ef

    # TODO: Instance include file links
    
    for removed_if_link_id in sorted(old_if_ids - {int(if_id) for if_id in if_ids if not if_id.startswith('new')}):
        #removed_if_link = InstanceIncludeFileToExerciseLink.objects.f
        removed_if_link = InstanceIncludeFileToExerciseLink.objects.filter(include_file=removed_if_link_id, exercise=exercise)
        deletion = removed_if_link.delete()
        deletions.append(deletion)

    edited_instance_file_links = {}
    for if_id in if_ids:
        #if if_id.startswith('new'):
            #current_if_link =
        if if_id not in old_if_ids:
            current_if_link = InstanceIncludeFileToExerciseLink()
            current_if_link.exercise = exercise
            current_if_link.include_file = InstanceIncludeFile.objects.get(id=if_id)
            if_settings = IncludeFileSettings()
            current_if_link.file_settings = if_settings
        else:
            current_if_link = InstanceIncludeFiletoExerciseLink.objects.get(include_file=if_id, exercise=exercise)

        for lang_code, _ in lang_list:
            if_name = form_data['instance_file_name_[{}]_{}'.format(if_id, lang_code)]
            setattr(current_if_link.file_settings, 'name_{}'.format(lang_code), if_name)

        current_if_link.file_settings.purpose = form_data['instance_file_purpose_[{}]'.format(if_id)]
        current_if_link.file_settings.chown_settings = form_data['instance_file_chown_[{}]'.format(if_id)]
        current_if_link.file_settings.chgrp_settings = form_data['instance_file_chgrp_[{}]'.format(if_id)]
        current_if_link.file_settings.chmod_settings = form_data['instance_file_chmod_[{}]'.format(if_id)]

        current_if_link.file_settings.save()
        current_if_link.file_settings = current_if_link.file_settings
        current_if_link.save()

        edited_instance_file_links[if_id] = current_if_link
            
    # Collect the test data
    test_ids = sorted(order_hierarchy_json["stages_of_tests"].keys())
    
    # Check for removed tests (existed before, but not in form data)
    for removed_test_id in sorted(old_test_ids - {int(test_id) for test_id in test_ids if not test_id.startswith('newt')}):
        print("Test with id={} was removed!".format(removed_test_id)) # TODO: Some kind of real admin logging
        removed_test = FileExerciseTest.objects.get(id=removed_test_id)
        # TODO: Reversion magic! Seems like it's taken care of automatically? Test.
        deletion = removed_test.delete()
        deletions.append(deletion)
    
    edited_tests = {}
    for test_id in test_ids:
        t_name = form_data['test_{}_name'.format(test_id)]
        required_files = [i.split('_') for i in form_data['test_{}_required_files'.format(test_id)]]
        t_required_ef = [edited_exercise_files[i[1]] for i in required_files if i[0] == 'ef']
        t_required_if = [int(i[1]) for i in required_files if i[0] == 'if' and i[1] in if_ids]
                
        # Check for new tests
        if test_id.startswith('newt'):
            current_test = FileExerciseTest()
            current_test.exercise = exercise
        else:
            # Check for existing tests that are part of this exercise's suite
            current_test = FileExerciseTest.objects.get(id=int(test_id))

        # Set the test values
        current_test.name = t_name
        current_test.save() # Needed for the required files
        current_test.required_files = t_required_ef
        current_test.required_instance_files = t_required_if

        # Save the test and store a reference
        current_test.save()
        edited_tests[test_id] = current_test

    # Collect the stage data
    # Deferred constraints: https://code.djangoproject.com/ticket/20581
    for removed_stage_id in sorted(old_stage_ids - {int(stage_id) for stage_id in new_stages.keys() if not stage_id.startswith('news')}):
        print("Stage with id={} was removed!".format(removed_stage_id))
        try:
            removed_stage = FileExerciseTestStage.objects.get(id=removed_stage_id)
        except FileExerciseTestStage.DoesNotExist:
            pass # Probably taken care of by test deletion cascade
        # TODO: Reversion magic!
        else:
            deletion = removed_stage.delete()
            deletions.append(deletion)

    stage_count = len(new_stages)
    edited_stages = {}
    for stage_id, stage_info in new_stages.items():
        s_depends_on = form_data['stage_{}_depends_on'.format(stage_id)]

        if stage_id.startswith('news'):
            current_stage = FileExerciseTestStage()
        else:
            current_stage = FileExerciseTestStage.objects.get(id=int(stage_id))

        for lang_code, _ in lang_list:
            s_name = form_data['stage_{}_name_{}'.format(stage_id, lang_code)]
            setattr(current_stage, 'name_{}'.format(lang_code), s_name)

        current_stage.test = edited_tests[stage_info.test]
        current_stage.depends_on = s_depends_on
        current_stage.ordinal_number = stage_info.ordinal_number + stage_count + 1 # Note

        current_stage.save()
        edited_stages[stage_id] = current_stage

    # HACK: Workaround for lack of deferred constraints on unique_together
    for stage_id, stage_obj in edited_stages.items():
        stage_obj.ordinal_number -= stage_count + 1
        stage_obj.save()
        
    # Collect the command data
    for removed_command_id in sorted(old_cmd_ids - {int(command_id) for command_id in new_commands.keys() if not command_id.startswith('newc')}):
        print("Command with id={} was removed!".format(removed_command_id))
        try:
            removed_command = FileExerciseTestCommand.objects.get(id=removed_command_id)
        except FileExerciseTestCommand.DoesNotExist:
            pass # Probably taken care of by test or stage deletion cascade
            # TODO: Reversion magic!
        else:
            deletion = removed_command.delete()
            deletions.append(deletion)

    print("Total deletions: {}".format(repr(deletions)))

    command_count = len(new_commands)
    edited_commands = {}
    for command_id, command_info in new_commands.items():
        c_significant_stdout = form_data['command_{}_significant_stdout'.format(command_id)]
        c_significant_stderr = form_data['command_{}_significant_stderr'.format(command_id)]
        c_return_value = form_data['command_{}_return_value'.format(command_id)]
        c_timeout = form_data['command_{}_timeout'.format(command_id)]

        if command_id.startswith('newc'):
            current_command = FileExerciseTestCommand()
        else:
            current_command = FileExerciseTestCommand.objects.get(id=int(command_id))

        for lang_code, _ in lang_list:
            c_command_line = form_data['command_{}_command_line_{}'.format(command_id, lang_code)]
            c_input_text = form_data['command_{}_input_text_{}'.format(command_id, lang_code)]
            setattr(current_command, 'command_line_{}'.format(lang_code), c_command_line)
            setattr(current_command, 'input_text_{}'.format(lang_code), c_input_text)

        current_command.stage = edited_stages[command_info.stage]
        current_command.significant_stdout = c_significant_stdout
        current_command.significant_stderr = c_significant_stderr
        current_command.return_value = c_return_value
        current_command.timeout = c_timeout
        current_command.ordinal_number = command_info.ordinal_number + command_count + 1 # Note

        current_command.save()
        edited_commands[command_id] = current_command

    # HACK: Workaround for lack of deferred constraints on unique_together
    for command_id, command_obj in edited_commands.items():
        command_obj.ordinal_number -= command_count + 1
        command_obj.save()
            
    
        
Stage = collections.namedtuple('Stage', ['test', 'ordinal_number'])
Command = collections.namedtuple('Command', ['stage', 'ordinal_number'])

# We need the following urls, at least:
# fileuploadexercise/add
# fileuploadexercise/{id}/change
def file_upload_exercise(request, exercise_id=None, action=None):
    # Admins only, consider @staff_member_required
    if not (request.user.is_staff and request.user.is_authenticated() and request.user.is_active):
        return HttpResponseForbidden("Only admins are allowed to edit file upload exercises.")

    # GET = show the page
    # POST = validate & save the submitted form
    
    if action == "add":
        # Handle the creation of new exercises
        add_or_edit = "Add"
        lang_list = get_lang_list()
        class FakeExercise:
            id = 'new-exercise'
            slug = None

            def __init__(self):
                for lang_code, _ in lang_list:
                    setattr(self, 'name_{}'.format(lang_code), '')
                    setattr(self, 'content_{}'.format(lang_code), '')
                    setattr(self, 'question_{}'.format(lang_code), '')
        
        exercise = FakeExercise()
        hints = []
        include_files = []
        instance_file_links = []
        tests = []
        test_list = []
        stages = None
        commands = None
        stage_list = []
        cmd_list = []        
    elif action == "change":
        add_or_edit = "Edit"
        # Get the exercise
        try:
            exercise = FileUploadExercise.objects.get(id=exercise_id)
        except FileUploadExercise.DoesNotExist as e:
            return HttpResponseNotFound("File upload exercise with id={} not found.".format(exercise_id))

        # Get the configurable hints linked to this exercise
        hints = Hint.objects.filter(exercise=exercise)

        # Get the exercise specific files
        include_files = FileExerciseTestIncludeFile.objects.filter(exercise=exercise)

        # Get the instance specific file links
        instance_file_links = InstanceIncludeFileToExerciseLink.objects.filter(exercise=exercise)

        tests = FileExerciseTest.objects.filter(exercise=exercise_id).order_by("name")
        test_list = []
        stages = None
        commands = None
        for test in tests:
            stages = FileExerciseTestStage.objects.filter(test=test).order_by("ordinal_number")
            stage_list = []
            for stage in stages:
                cmd_list = []
                commands = FileExerciseTestCommand.objects.filter(stage=stage).order_by("ordinal_number")
                for cmd in commands:
                    expected_outputs = FileExerciseTestExpectedOutput.objects.filter(command=cmd).order_by("ordinal_number")
                    cmd_list.append((cmd, expected_outputs))
                stage_list.append((stage, cmd_list))
            test_list.append((test, stage_list))
    else:
        return HttpResponse(content="400 Bad request", status=400)

<<<<<<< HEAD
    # Get the exercise specific files
    include_files = FileExerciseTestIncludeFile.objects.filter(exercise=exercise)
    
    # TODO: Get the instance specific files
    # 1. scan the content graphs and embedded links to find out, if this exercise is linked
    #    to an instance. we need a manytomany relation here, that is instance specific
    # 2. get the files and show a pool of them
    instance_files = InstanceIncludeFile.objects.all() # TODO: This is debug code
    instance_file_links = InstanceIncludeFileToExerciseLink.objects.filter(exercise=exercise)
    instances = CourseInstance.objects.all()
    
    tests = FileExerciseTest.objects.filter(exercise=exercise_id).order_by("name")
    test_list = []
    stages = None
    commands = None
    for test in tests:
        stages = FileExerciseTestStage.objects.filter(test=test).order_by("ordinal_number")
        stage_list = []
        for stage in stages:
            cmd_list = []
            commands = FileExerciseTestCommand.objects.filter(stage=stage).order_by("ordinal_number")
            for cmd in commands:
                expected_outputs = FileExerciseTestExpectedOutput.objects.filter(command=cmd).order_by("ordinal_number")
                cmd_list.append((cmd, expected_outputs))
            stage_list.append((stage, cmd_list))
        test_list.append((test, stage_list))

    # TODO: Save the additions, removals and editions sent by the user 
=======
    instance_files = InstanceIncludeFile.objects.all()
    instances = [{"id" : instance.id, "name" : instance.name} for instance in CourseInstance.objects.all()]

    # Save the additions, removals and editions sent by the user 
>>>>>>> 3db07b05
    if request.method == "POST":
        form_contents = request.POST
        files = request.FILES

        print("POST key-value pairs:")
        for k, v in sorted(form_contents.lists()):
            if k == "order_hierarchy":
                order_hierarchy_json = json.loads(v[0])
                print("order_hierarchy:")
                print(json.dumps(order_hierarchy_json, indent=4))
            else:
                print("{}: '{}'".format(k, v))

        print(files)
        new_stages = {}
        for test_id, stage_list in order_hierarchy_json['stages_of_tests'].items():
            for i, stage_id in enumerate(stage_list):
                new_stages[stage_id] = Stage(test=test_id, ordinal_number=i+1)

        new_commands = {}
        for stage_id, command_list in order_hierarchy_json['commands_of_stages'].items():
            for i, command_id in enumerate(command_list):
                new_commands[command_id] = Command(stage=stage_id, ordinal_number=i+1)

        old_hint_ids = set(hints.values_list('id', flat=True)) if action == 'change' else set()
        old_ef_ids = set(include_files.values_list('id', flat=True)) if action == 'change' else set()
        old_if_ids = set(instance_file_links.values_list('include_file', flat=True)) if action == 'change' else set()
        old_test_ids = set(tests.values_list('id', flat=True)) if action == 'change' else set()
        if stages is not None:
            old_stage_ids = set(stages.values_list('id', flat=True)) if action == 'change' else set()
        else:
            old_stage_ids = set()
        if commands is not None:
            old_cmd_ids = set(commands.values_list('id', flat=True)) if action == 'change' else set()
        else:
            old_cmd_ids = set()

        data = request.POST.copy()
        data.pop("csrfmiddlewaretoken")
        tag_fields = [k for k in data.keys() if k.startswith("exercise_tag")]
        hint_ids = [k.split('_')[2][1:-1] for k in data.keys() if k.startswith('hint_tries')]
        # TODO: included_file-fields to included_file_file-fields
        ef_ids = [k.split('_')[3][1:-1] for k in data.keys() if k.startswith('included_file_name')] # does this have to be set()?
        if_ids = set([k.split('_')[3][1:-1] for k in data.keys() if k.startswith('instance_file_purpose')])

        form = CreateFileUploadExerciseForm(tag_fields, hint_ids, ef_ids, if_ids, order_hierarchy_json, data, files)

        if form.is_valid():
            print("DEBUG: the form is valid")
            cleaned_data = form.cleaned_data

            # create/update the form
            try:
                with transaction.atomic(), reversion.create_revision():
                    save_file_upload_exercise(exercise, cleaned_data, order_hierarchy_json,
                                              old_hint_ids, old_ef_ids, old_if_ids, old_test_ids, old_stage_ids,
                                              old_cmd_ids, new_stages, new_commands, hint_ids, ef_ids, if_ids)
                    reversion.set_user(request.user)
                    reversion.set_comment(cleaned_data['version_comment'])
            except IntegrityError as e:
                # TODO: Do something useful
                raise e

            # TODO ########################################################
            # TODO: Send the proper ids and replace the 'new...'-starting ids in javascript
            # TODO: to prevent addition of _even newer_ files, tests, stages, commands etc.!
            # TODO ########################################################
            return JsonResponse({
                "yeah!": "everything went ok",
            })
        else:
            print("DEBUG: the form is not valid")
            print(form.errors)
            return JsonResponse({
                "error": form.errors,
            })
    
    t = loader.get_template('exercise_admin/file-upload-exercise-change.html')
    c = {
        'add_or_edit': add_or_edit,
        'exercise': exercise,
        'hints': hints,
        'instances': instances,
        'include_files': include_files,
        'instance_files': instance_files,
        'instance_file_links': instance_file_links,
        'tests': test_list,

    }
    return HttpResponse(t.render(c, request))

def get_feedback_questions(request):
    if not (request.user.is_staff and request.user.is_authenticated() and request.user.is_active):
        return JsonResponse({
            "error": "Only logged in admins can query feedback questions!"
        })

    feedback_questions = ContentFeedbackQuestion.objects.all()
    lang_list = get_lang_list()
    result = []
    
    for question in feedback_questions:
        question = question.get_type_object()
        question_json = {
            "id": question.id,
            "questions" : {},
            "type" : question.question_type,
            "readable_type": question.get_human_readable_type(),
            "choices": [],
        }
        for lang_code, _ in lang_list:
            question_attr = "question_{}".format(lang_code)
            question_json["questions"][lang_code] = getattr(question, question_attr) or ""
        if question.question_type == "MULTIPLE_CHOICE_FEEDBACK":
            choices = question.get_choices()
            for choice in choices:
                choice_json = {}
                for lang_code, _ in lang_list:
                    answer_attr = "answer_{}".format(lang_code)
                    choice_json[lang_code] = getattr(choice, answer_attr) or ""
                question_json["choices"].append(choice_json)
        result.append(question_json)

    return JsonResponse({
        "result": result
    })

# HACK: Workaround for lack of deferred constraints on unique_together
def create_placeholder_value(placeholder_values, existing_values):
    PLACEHOLDER_VAL_LEN = 10
    PLACEHOLDER_VAL_CHARS = string.ascii_uppercase + string.digits
    while True:
        placeholder_val = "".join(random.choice(PLACEHOLDER_VAL_CHARS) for _ in range(PLACEHOLDER_VAL_LEN))
        if placeholder_val not in placeholder_values and placeholder_val not in existing_values:
            return placeholder_val

def edit_choices(q_obj, choice_val_dict, lang_list):
    existing_choices = q_obj.get_choices()
    existing_choice_count= len(existing_choices)
    edited_choices = {}
    answers = {lang_code : [getattr(choice, "answer_{}".format(lang_code))
                            for choice in existing_choices]
               for lang_code, _ in lang_list}
    
    for i, (choice_id, choice_values) in enumerate(sorted(choice_val_dict.items())):
        if existing_choice_count <= i:
            # New choices
            choice_obj = MultipleChoiceFeedbackAnswer(question=q_obj)
            for lang_code, _ in lang_list:
                if lang_code in choice_values:
                    answer = choice_values[lang_code]
                    setattr(choice_obj, "answer_{}".format(lang_code), answer)
                    choice_obj.save()
        else:
            # Existing choices
            choice_obj = existing_choices[i]
            for lang_code, _ in lang_list:
                if lang_code in choice_values:
                    answer = choice_values[lang_code]
                else:
                    continue
                if getattr(choice_obj, "answer_{}".format(lang_code)) != answer:
                    placeholder_answer = create_placeholder_value(edited_choices.keys(), answers[lang_code])
                    setattr(choice_obj, "answer_{}".format(lang_code), placeholder_answer)
                    edited_choices[placeholder_answer] = (answer, choice_obj, lang_code)
                    choice_obj.save()
                        
    for answer, choice_obj, lang_code in edited_choices.values():
        setattr(choice_obj, "answer_{}".format(lang_code), answer)
        choice_obj.save()
        
def edit_feedback_questions(request):
    if request.method != "POST":
        return HttpResponseNotAllowed(["POST"])

    if not (request.user.is_staff and request.user.is_authenticated() and request.user.is_active):
        return JsonResponse({
            "error" : {
                "__all__" : {
                    "message" : "Only logged in users can edit feedback questions!",
                    "code" : "authentication"
                }
            }
        })

    data = request.POST.dict()
    data.pop("csrfmiddlewaretoken")
    print(data)

    feedback_questions = ContentFeedbackQuestion.objects.all()
    new_question_str = data.pop("new_questions")
    if new_question_str:
        new_question_ids = new_question_str.split(",")
    else:
        new_question_ids = []
    linked_question_str = data.pop("linked_questions")
    if linked_question_str:
        linked_question_ids = linked_question_str.split(",")
    else:
        linked_question_ids = []

    form = CreateFeedbackQuestionsForm(feedback_questions, new_question_ids, data)
        
    if form.is_valid():
        cleaned_data = form.cleaned_data
        lang_list = get_lang_list()
        default_lang = get_default_lang()

        edited_questions = {}
        question_values = {lang_code : [getattr(question, "question_{}".format(lang_code))
                                  for question in feedback_questions]
                     for lang_code, _ in lang_list}

        # Edit existing feedback questions if necessary
        for q_obj in feedback_questions:
            q_obj = q_obj.get_type_object()
            choice_val_dict = {}
            for lang_code, _ in lang_list:
                question = cleaned_data["feedback_question_[{id}]_{lang}".format(id=q_obj.id, lang=lang_code)]
                choice_prefix = "feedback_choice_[{id}]_{lang}".format(id=q_obj.id, lang=lang_code)
                for field, val in cleaned_data.items():
                    if field.startswith(choice_prefix) and val:
                        choice_id = re.findall("\((.*?)\)", field)[0]
                        if choice_id in choice_val_dict:
                            choice_val_dict[choice_id][lang_code] = val
                        else:
                            choice_val_dict[choice_id] = {lang_code : val}

                if q_obj.question != question:
                    placeholder_name = create_placeholder_value(edited_questions.keys(), question_values[lang_code])
                    setattr(q_obj, "question_{}".format(lang_code), placeholder_name)
                    edited_questions[placeholder_name] = (question, q_obj, lang_code)
                    q_obj.save()

            for question, q_obj, lang_code in edited_questions.values():
                setattr(q_obj, "question_{}".format(lang_code), question)
                q_obj.save()
                    
            if q_obj.question_type == "MULTIPLE_CHOICE_FEEDBACK":
                edit_choices(q_obj, choice_val_dict, lang_list)
                        
        # Add new feedback questions
        new_feedbacks = [field for field in cleaned_data.keys()
                         if field.startswith("feedback_question_[new") and default_lang in field]
        for question_field in new_feedbacks:
            question_id = re.findall("\[(.*?)\]", question_field)[0]
            choices = {}
            question_type = cleaned_data["feedback_type_[{}]".format(question_id)]
            
            if question_type == "THUMB_FEEDBACK":
                q_obj = ThumbFeedbackQuestion()
            elif question_type == "STAR_FEEDBACK":
                q_obj = StarFeedbackQuestion()
            elif question_type == "MULTIPLE_CHOICE_FEEDBACK":
                q_obj = MultipleChoiceFeedbackQuestion()
                choice_fields = [field for field in cleaned_data.keys()
                                 if field.startswith("feedback_choice_[new") and default_lang in field]
                for choice_field in choice_fields:
                    choice_id = re.findall("\((.*?)\)", choice_field)[0]
                    choices[choice_id] = MultipleChoiceFeedbackAnswer()
            elif question_type == "TEXTFIELD_FEEDBACK":
                q_obj = TextfieldFeedbackQuestion(question=question)
            else:
                continue
            
            for lang_code, _ in lang_list:
                question = cleaned_data["feedback_question_[{id}]_{lang}".format(id=question_id, lang=lang_code)]
                setattr(q_obj, "question_{}".format(lang_code), question)
                for choice_id, choice_obj in choices.items():
                    choice_field = "feedback_choice_[{q_id}]_{lang}_({c_id})".format(q_id=question_id, lang=lang_code, c_id=choice_id)
                    if choice_field in cleaned_data:
                        answer = cleaned_data[choice_field]
                        setattr(choice_obj, "answer_{}".format(lang_code), answer)
            q_obj.save()
            for choice_obj in choices.values():
                choice_obj.question = q_obj
                choice_obj.save()
            
    else:
        print(repr(form.errors))
        return JsonResponse({
            "error" : form.errors
        })
    
    return get_feedback_questions(request)

def get_instance_files(request, exercise_id):
    if not (request.user.is_staff and request.user.is_authenticated() and request.user.is_active):
        return JsonResponse({
            "error": "Only logged in admins can query instance files!"
        })
    
    instance_files = InstanceIncludeFile.objects.all()
    lang_list = get_lang_list()
    result = []
    
    for instance_file in instance_files:
        try:
            link = InstanceIncludeFileToExerciseLink.objects.get(include_file=instance_file, exercise=exercise_id)
            link_json = {
                "id" : link.id,
                "names" : {},
                "purpose" : link.file_settings.purpose,
                "purpose_display" : link.file_settings.get_purpose_display(),
                "chown_settings" : link.file_settings.chown_settings,
                "chgrp_settings" : link.file_settings.chgrp_settings,
                "chmod_settings" : link.file_settings.chmod_settings,
            }
        except InstanceIncludeFileToExerciseLink.DoesNotExist:
            link = None
            link_json = {}
        instance_file_json = {
            "id" : instance_file.id,
            "instance_id" : instance_file.instance.id,
            "instance_names" : {},
            "default_names" : {},
            "descriptions" : {},
            "urls" : {},
            "link" : link_json,
        }
        
        for lang_code, _ in lang_list:
            default_name_attr = "default_name_{}".format(lang_code)
            description_attr = "description_{}".format(lang_code)
            fileinfo_attr = "fileinfo_{}".format(lang_code)
            name_attr = "name_{}".format(lang_code)
            try:
                url = getattr(instance_file, fileinfo_attr).url
            except ValueError:
                url = ""
            instance_file_json["urls"][lang_code] = url
            instance_file_json["instance_names"][lang_code] = getattr(instance_file.instance, name_attr) or ""
            instance_file_json["default_names"][lang_code] = getattr(instance_file, default_name_attr) or ""
            instance_file_json["descriptions"][lang_code] = getattr(instance_file, description_attr) or ""
            if link is not None:
                instance_file_json["link"]["names"][lang_code] = getattr(link.file_settings, name_attr) or ""
        result.append(instance_file_json)

    default_lang = get_default_lang()
    return JsonResponse({
        "result": sorted(result, key=lambda f: f["default_names"][default_lang])
    })

def edit_instance_files(request, exercise_id):
    if request.method != "POST":
        return HttpResponseNotAllowed(["POST"])

    if not (request.user.is_staff and request.user.is_authenticated() and request.user.is_active):
        return JsonResponse({
            "error" : {
                "__all__" : {
                    "message" : "Only logged in users can edit instance files!",
                    "code" : "authentication"
                }
            }
        })

    data = request.POST.dict()
    data.pop("csrfmiddlewaretoken")
    files = request.FILES.dict()

    new_file_id_str = data.pop("new_instance_files")
    if new_file_id_str:
        new_file_ids = new_file_id_str.split(",")
    else:
        new_file_ids = []
    linked_file_id_str = data.pop("linked_files")
    if linked_file_id_str:
        linked_file_ids = linked_file_id_str.split(",")
    else:
        linked_file_ids = []

    instance_files = InstanceIncludeFile.objects.all()
    instance_file_links = InstanceIncludeFileToExerciseLink.objects.filter(exercise=exercise_id)
    form = CreateInstanceIncludeFilesForm(instance_files, new_file_ids, linked_file_ids, data, files)

    if form.is_valid():
        cleaned_data = form.cleaned_data
        lang_list = get_lang_list()
        default_lang = get_default_lang()
        
        edited_default_names = {}
        default_names = {lang_code : [getattr(instance_file, "default_name_{}".format(lang_code))
                                      for instance_file in instance_files]
                         for lang_code, _ in lang_list}

        # Edit existing instance files
        for instance_file in instance_files:
            file_changed = False
            for lang_code, _ in lang_list:
                fileinfo = cleaned_data.get("instance_file_file_[{id}]_{lang}".format(id=instance_file.id, lang=lang_code))
                default_name = cleaned_data.get("instance_file_default_name_[{id}]_{lang}".format(id=instance_file.id, lang=lang_code))
                description = cleaned_data.get("instance_file_description_[{id}]_{lang}".format(id=instance_file.id, lang=lang_code))

                if getattr(instance_file, "default_name_{}".format(lang_code)) != default_name:
                    placeholder_name = create_placeholder_name(edited_default_names.keys(), default_names[lang_code])
                    setattr(instance_file, "default_name_{}".format(lang_code), placeholder_name)
                    edited_default_names[placeholder_name] = (default_name, instance_file, lang_code)
                    file_changed = True
                if fileinfo is not None:
                    setattr(instance_file, "fileinfo_{}".format(lang_code), fileinfo)
                    file_changed = True
                if description is not None and getattr(instance_file, "description_{}".format(lang_code)) != description:
                    setattr(instance_file, "description_{}".format(lang_code), description)
                    file_changed = True

            instance_id = cleaned_data.get("instance_file_instance_[{id}]_{lang}".format(id=instance_file.id, lang=default_lang))
            if str(instance_file.instance.id) != instance_id:
                instance_file.instance_id = instance_id
                file_changed = True

            if file_changed:
                instance_file.save()

        # Replace placeholder default names with actual default names
        for default_name, instance_file, lang_code in edited_default_names.values():
            setattr(instance_file, "default_name_{}".format(lang_code), default_name)
            instance_file.save()

        edited_names = {}
        names = {lang_code : [getattr(instance_file_link.file_settings, "name_{}".format(lang_code))
                              for instance_file_link in instance_file_links]
                 for lang_code, _ in lang_list}
        already_linked_file_ids = []

        # Remove or edit existing instance file links
        # TODO: Move to main form!
        """
        for instance_file_link in instance_file_links:
            file_id = str(instance_file_link.include_file.id)
            if file_id not in linked_file_ids:
                instance_file_link.delete()
            else:
                file_changed = False
                already_linked_file_ids.append(file_id)
                
                for lang_code, _ in lang_list:
                    name = cleaned_data.get("instance_file_name_[{id}]_{lang}".format(id=file_id, lang=lang_code))
                    if getattr(instance_file_link.file_settings, "name_{}".format(lang_code)) != name:
                        placeholder_name = create_placeholder_value(edited_names.keys(), names[lang_code])
                        setattr(instance_file_link.file_settings, "name_{}".format(lang_code), placeholder_name)
                        edited_names[placeholder_name] = (name, instance_file_link, lang_code)
                        file_changed = True

                purpose = cleaned_data.get("instance_file_purpose_[{id}]".format(id=file_id))
                chown = cleaned_data.get("instance_file_chown_[{id}]".format(id=file_id))
                chgrp = cleaned_data.get("instance_file_chgrp_[{id}]".format(id=file_id))
                chmod = cleaned_data.get("instance_file_chmod_[{id}]".format(id=file_id))

                if purpose is not None and instance_file_link.file_settings.purpose != purpose:
                    instance_file_link.file_settings.purpose = purpose
                    file_changed = True
                if chown is not None and instance_file_link.file_settings.chown_settings != chown:
                    instance_file_link.file_settings.chown_settings = chown
                    file_changed = True
                if chgrp is not None and instance_file_link.file_settings.chgrp_settings != chgrp:
                    instance_file_link.file_settings.chgrp_settings = chgrp
                    file_changed = True
                if chmod is not None and instance_file_link.file_settings.chmod_settings != chmod:
                    instance_file_link.file_settings.chmod_settings = chmod
                    file_changed = True

            if file_changed:
                instance_file_link.file_settings.save()
        """
        # Replace placeholder names with actual names
        for name, instance_file_link, lang_code in edited_names.values():
            setattr(instance_file_link.file_settings, "name_{}".format(lang_code), name)
            instance_file_link.file_settings.save()
            
        new_instance_files = {}

        # Create new instance files
        for file_id in new_file_ids:
            instance_file = InstanceIncludeFile()
            for lang_code, _ in lang_list:
                fileinfo_field = "instance_file_[{id}]_{lang}".format(id=file_id, lang=lang_code)
                default_name_field = "instance_file_default_name_[{id}]_{lang}".format(id=file_id, lang=lang_code)
                description_field = "instance_file_description_[{id}]_{lang}".format(id=file_id, lang=lang_code)
                setattr(instance_file, "fileinfo_{}".format(lang_code), cleaned_data.get(fileinfo_field))
                setattr(instance_file, "default_name_{}".format(lang_code), cleaned_data.get(default_name_field))
                setattr(instance_file, "description_{}".format(lang_code), cleaned_data.get(description_field))
            instance_field = "instance_file_instance_[{id}]".format(id=file_id)
            instance_file.instance_id = cleaned_data.get(instance_field)
            instance_file.save()
            new_instance_files[file_id] = instance_file.id

        # Create new instance file links
        # TODO: Move to main form!
        """
        new_linked_file_ids = [file_id for file_id in linked_file_ids if file_id not in already_linked_file_ids]
        for file_id in new_linked_file_ids:
            file_settings = IncludeFileSettings()
            instance_file_link = InstanceIncludeFileToExerciseLink()
            for lang_code, _ in lang_list:
                name_field = "instance_file_name_[{id}]_{lang}".format(id=file_id, lang=lang_code)
                setattr(file_settings, "name_{}".format(lang_code), cleaned_data.get(name_field))
            purpose_field = "instance_file_purpose_[{id}]".format(id=file_id)
            chown_field = "instance_file_chown_[{id}]".format(id=file_id)
            chgrp_field = "instance_file_chgrp_[{id}]".format(id=file_id)
            chmod_field = "instance_file_chmod_[{id}]".format(id=file_id)
            file_settings.purpose = cleaned_data.get(purpose_field)
            file_settings.chown_settings = cleaned_data.get(chown_field)
            file_settings.chgrp_settings = cleaned_data.get(chgrp_field)
            file_settings.chmod_settings = cleaned_data.get(chmod_field)
            file_settings.save()
            instance_file_link.exercise_id = exercise_id
            if file_id.startswith("new"):
                file_id = new_instance_files[file_id]
            instance_file_link.include_file_id = int(file_id)
            instance_file_link.file_settings = file_settings
            instance_file_link.save()
        """

    else:
        return JsonResponse({
            "error" : form.errors
        })
    
    return get_instance_files(request, exercise_id)<|MERGE_RESOLUTION|>--- conflicted
+++ resolved
@@ -365,41 +365,9 @@
     else:
         return HttpResponse(content="400 Bad request", status=400)
 
-<<<<<<< HEAD
-    # Get the exercise specific files
-    include_files = FileExerciseTestIncludeFile.objects.filter(exercise=exercise)
-    
-    # TODO: Get the instance specific files
-    # 1. scan the content graphs and embedded links to find out, if this exercise is linked
-    #    to an instance. we need a manytomany relation here, that is instance specific
-    # 2. get the files and show a pool of them
-    instance_files = InstanceIncludeFile.objects.all() # TODO: This is debug code
-    instance_file_links = InstanceIncludeFileToExerciseLink.objects.filter(exercise=exercise)
+    instance_files = InstanceIncludeFile.objects.all()
     instances = CourseInstance.objects.all()
-    
-    tests = FileExerciseTest.objects.filter(exercise=exercise_id).order_by("name")
-    test_list = []
-    stages = None
-    commands = None
-    for test in tests:
-        stages = FileExerciseTestStage.objects.filter(test=test).order_by("ordinal_number")
-        stage_list = []
-        for stage in stages:
-            cmd_list = []
-            commands = FileExerciseTestCommand.objects.filter(stage=stage).order_by("ordinal_number")
-            for cmd in commands:
-                expected_outputs = FileExerciseTestExpectedOutput.objects.filter(command=cmd).order_by("ordinal_number")
-                cmd_list.append((cmd, expected_outputs))
-            stage_list.append((stage, cmd_list))
-        test_list.append((test, stage_list))
-
-    # TODO: Save the additions, removals and editions sent by the user 
-=======
-    instance_files = InstanceIncludeFile.objects.all()
-    instances = [{"id" : instance.id, "name" : instance.name} for instance in CourseInstance.objects.all()]
-
-    # Save the additions, removals and editions sent by the user 
->>>>>>> 3db07b05
+
     if request.method == "POST":
         form_contents = request.POST
         files = request.FILES
