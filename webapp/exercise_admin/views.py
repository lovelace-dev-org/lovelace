--- conflicted
+++ resolved
@@ -102,15 +102,6 @@
                 print("{}: '{}'".format(k, v))
 
         print(uploaded_files)
-<<<<<<< HEAD
-
-        form = CreateFileUploadExerciseForm()
-        
-        with transaction.atomic():
-            pass
-        # Save the POST result here
-=======
->>>>>>> 9da1a832
 
         data = request.POST.dict()
         data.pop("csrfmiddlewaretoken")
