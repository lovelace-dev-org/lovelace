--- conflicted
+++ resolved
@@ -484,18 +484,10 @@
         for k, v in sorted(form_contents.lists()):
             if k == "order_hierarchy":
                 order_hierarchy_json = json.loads(v[0])
-<<<<<<< HEAD
-                # print("order_hierarchy:")
-                # print(json.dumps(order_hierarchy_json, indent=4))
-            else:
-                pass
-                # print(f"{k}: '{v}'")
-=======
                 logger.debug("order_hierarchy:")
                 logger.debug(json.dumps(order_hierarchy_json, indent=4))
             else:
                 logger.debug(f"{k}: '{v}'")
->>>>>>> 50bf7740
 
         new_stages = {}
         for test_id, stage_list in order_hierarchy_json["stages_of_tests"].items():
@@ -692,10 +684,6 @@
 
     data = request.POST.dict()
     data.pop("csrfmiddlewaretoken")
-<<<<<<< HEAD
-    # print(data)
-=======
->>>>>>> 50bf7740
 
     feedback_questions = ContentFeedbackQuestion.objects.all()
     new_question_str = data.pop("new_questions")
