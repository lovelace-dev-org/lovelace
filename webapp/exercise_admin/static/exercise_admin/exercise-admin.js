/* If the exercise page content is empty when the script loads, add a title
   automatically. */
var content_untouched = false;
var content_input;
var page_title_elem;
var breadcrumb_elem;

function close_popup(popup) {
    popup.css({"opacity":"0", "pointer-events":"none"});
}

function close_popup_and_add_questions() {
    var target_tbody = $("#feedback-question-table tbody");
    $("#add-feedback-table > tbody > tr").each(function(index) {
        if ($(this).find("input.feedback-question-checkbox:checked").length > 0) {
            var question = $(this).find("label.feedback-question-label").text();
            var type = $(this).children("td.type-cell").text();
            var tr = $('<tr>');
            var td_delete = $('<td class="delete-cell">');
            var title_text = "Deletes the relation between the feedback question and the exercise";
            tr.append('<td class="question-cell">' + question + '</td>');
            tr.append('<td class="type-cell">' + type + '</td>');
            td_delete.append('<button class="delete-button" title="' + title_text + '" onclick="delete_feedback_from_table(this);">x</button>');
            tr.append(td_delete);
            target_tbody.append(tr);
        }
    });
    close_popup($("#add-feedback-popup"));
}

$(document).ready(function() {
    content_input = $('#exercise-page-content');
    page_title_elem = $('title');
    breadcrumb_elem = $('#exercise-name-breadcrumb');
    var content_html = content_input.html();
    if (content_html === '' || content_html === undefined) {
        content_untouched = true;
    }
    $('div.feedback-table-div').slimScroll({
        height: '225px'
    });
    $('.popup').click(function() {
        close_popup($(this));
    });
    $('.popup > div').click(function(event) {
        event.stopPropagation();
    });
});

function exercise_name_changed(e) {
    var new_name = e.target.value;

    /* TODO: 'Add' instead of 'Edit' when adding a new page */
    page_title_elem.html('Edit | ' + new_name);
    breadcrumb_elem.html(new_name);

    if (content_untouched === true) {
        content_input.html('== ' + new_name + ' ==\n\n')
    }
}

function exercise_page_content_changed(e) {
    content_untouched = false;
}

function test_name_changed(e) {
    var input_id = e.target.id;
    var split_id = input_id.split("-");
    var new_name = e.target.value;

    $('#test-' + split_id[1]).html(new_name);
}

function stage_name_changed(e) {
    var input_id = e.target.id;
    var split_id = input_id.split("-");
    var new_name = e.target.value;

    $('#stage-' + split_id[1]).html(new_name);
}

function command_name_changed(e) {
    var input_id = e.target.id;
    var split_id = input_id.split("-");
    var new_name = e.target.value;

    $('#command-' + split_id[1]).html(new_name);
}

function add_feedback_choice() {
    var MAX_CHOICES = 99;
    var choices_div = $('#feedback-choices');
    var label_n = choices_div.children().length + 1;
    choices_div.append('<label class="feedback-choice-label" for="feedback-choice-' + label_n + '">');
    var new_label = choices_div.children().last();
    new_label.append('<span class="feedback-choice-span">Choice ' + label_n + ':</span>');
    new_label.append('<input type="text" id="feedback-choice-' + label_n + '" class="feedback-choice" name="choice_field_' + label_n + '">');
    new_label.append('<button class="delete-button" title="Deletes an answer choice of a feedback question">x</button>');
    if (label_n === MAX_CHOICES) {
        $("#add-feedback-choice").attr("disabled", true);
    } else {
        $("#add-feedback-choice").attr("disabled", false);
    }
}

function handle_feedback_type_selection(select) {
    var option = select.options[select.selectedIndex];
    var choices_div = $('#feedback-choices');
    var add_choice_button = $('#add-feedback-choice');
    var add_item_widgets = $('div.popup button.add-item, div.popup input[type=submit].add-item');
    
    if (option.value === "MULTIPLE_CHOICE_FEEDBACK") {
        choices_div.css({"display": "block"});
        add_choice_button.css({"display": "inline-block"});
        add_item_widgets.css({"margin-top": "10px"});
        add_feedback_choice();
    } else {
        choices_div.hide();
        choices_div.empty();
        add_choice_button.hide();
        add_item_widgets.css({"margin-top": "0px"});
    }
}

function show_add_feedback_question_popup(event, url) {
    event.preventDefault();

    $.get(url, function(data, textStatus, jqXHR) {
        var questions = [];
        $('#feedback-question-table tbody tr').each(function() {
            questions.push($(this).find("td:first").html());   
        });
        var tbody = $("#add-feedback-table > tbody");
        var popup = $("#add-feedback-popup");
        var error_span = $("#add-feedback-popup-error");
        var result = data.result;
        var error = data.error;

        if (error) {
            error_span.text(error);
            error_span.css({"display" : "inline-block"});
            return;
        } else {
            error_span.empty();
            error_span.hide();
        }   
        
        tbody.empty();
        $.each(result, function() {
            var question = this.question;
            if ($.inArray(question, questions) > -1) {
                return;
            }
            var id = this.id;
            var type = this.type;
            var tr = $('<tr>');
            var td_question = $('<td class="question-cell">');
            td_question.append('<input type="checkbox" id="fb-question-checkbox-' + id + '" class="feedback-question-checkbox">');
            td_question.append('<label for="fb-question-checkbox-' + id + '" class="feedback-question-label">' + question + '</label>');
            tr.append(td_question);
            tr.append('<td class="type-cell">' + type + '</td>');
            tbody.append(tr)
        });
        $('#feedback-choices').empty();
        handle_feedback_type_selection($("#feedback-type-select")[0]);
        popup.css({"opacity": "1", "pointer-events": "auto"});
    });
}

function delete_feedback_from_table(button) {
    $(button).parent().parent().remove();
}

function show_stagecmd_information(event) {
    var clicked_id = event.target.id;
    var split_id = clicked_id.split("-");
    var clicked_type = split_id[0];
    var clicked_number = split_id[1];
    $('div.selection-information').hide();
    $('#' + clicked_type + '-information-' + clicked_number).show() 
}

<<<<<<< HEAD
function submit_form(e, form) {
=======
function submit_main_form(e) {
    e.preventDefault();
    console.log("User requested form submit.");
    
    var form = $('#main-form');

    // Get the hierarchy of stages and commands for the calculation of implicit
    // ordinal_numbers at the form validation
    var tests = [];
    $('#test-tabs > ol > li').each(function(x) {
        var current_href = $(this).children('a').attr('href');
        if (current_href !== undefined) {
            var current_id = current_href.split('-')[2];
            tests.push(current_id);
        }
    });
    var order_hierarchy = {stages_of_tests: {}, commands_of_stages: {}};
    for (let test_id of tests) {
        var stage_order;
        
        $('#stages-sortable-' + test_id).each(function(x) {
            stage_order = $(this).sortable("toArray", options={attribute: 'data-stage-id'});
            order_hierarchy.stages_of_tests[test_id] = stage_order;
            
            for (let stage_id of stage_order) {
                var command_order;
                $('#commands-sortable-' + test_id + '-' + stage_id).each(function(y) {
                    command_order = $(this).sortable("toArray", options={attribute: 'data-command-id'});
                });
                order_hierarchy.commands_of_stages[stage_id] = command_order;
            }
        });
    }
    console.log(order_hierarchy);
    
>>>>>>> f6f92d46
    var form_type = form.attr('method');
    var form_url = form.attr('action');

    console.log("Method: " + form_type + ", URL: " + form_url);

    var form_data = new FormData(form[0]);
    form_data.append("order_hierarchy", JSON.stringify(order_hierarchy));

    console.log("Serialized form data:");
    for (var [key, value] of form_data.entries()) { 
        console.log(key, value);
    }

    console.log("Submitting the form...");
    $.ajax({
        type: form_type,
        url: form_url,
        data: form_data,
        processData: false,
        contentType: false,
        dataType: 'json',
        success: function(data, text_status, jqxhr_obj) {},
        error: function(xhr, status, type) {}
    });
}

function submit_create_feedback_form(e) {
    e.preventDefault();
    console.log("User requested create feedback form submit.");

    submit_form(e, $('#create-feedback-form'));    
}

function submit_main_form(e) {
    e.preventDefault();
    console.log("User requested main form submit.");
    
    // TODO: Calculate the implicit ordinal_numbers for stages and commands
    submit_form(e, $('#main-form'));
}<|MERGE_RESOLUTION|>--- conflicted
+++ resolved
@@ -180,9 +180,6 @@
     $('#' + clicked_type + '-information-' + clicked_number).show() 
 }
 
-<<<<<<< HEAD
-function submit_form(e, form) {
-=======
 function submit_main_form(e) {
     e.preventDefault();
     console.log("User requested form submit.");
@@ -217,8 +214,14 @@
         });
     }
     console.log(order_hierarchy);
-    
->>>>>>> f6f92d46
+}
+
+function submit_create_feedback_form(e) {
+    e.preventDefault();
+    console.log("User requested create feedback form submit.");
+
+    var form = $('#create-feedback-form');
+
     var form_type = form.attr('method');
     var form_url = form.attr('action');
 
@@ -243,19 +246,5 @@
         success: function(data, text_status, jqxhr_obj) {},
         error: function(xhr, status, type) {}
     });
-}
-
-function submit_create_feedback_form(e) {
-    e.preventDefault();
-    console.log("User requested create feedback form submit.");
-
-    submit_form(e, $('#create-feedback-form'));    
-}
-
-function submit_main_form(e) {
-    e.preventDefault();
-    console.log("User requested main form submit.");
-    
-    // TODO: Calculate the implicit ordinal_numbers for stages and commands
-    submit_form(e, $('#main-form'));
+
 }