--- conflicted
+++ resolved
@@ -545,11 +545,6 @@
     });
 }
 
-<<<<<<< HEAD
-function edit_feedback_form_success(data, text_status, jqxhr_obj) {
-    var ID_PATTERN = /\[(.*?)\]/;
-    var CHOICE_N_PATTERN = /\{(.*?)\}/;
-=======
 var cmd_enum = 1;
 
 function add_command(test_id, stage_id) {
@@ -576,8 +571,9 @@
     cmd_enum++;
 }
 
-function create_feedback_form_success(data, text_status, jqxhr_obj) {
->>>>>>> 9da1a832
+function edit_feedback_form_success(data, text_status, jqxhr_obj) {
+    var ID_PATTERN = /\[(.*?)\]/;
+    var CHOICE_N_PATTERN = /\{(.*?)\}/;
     if (data.error) {
         var sep = "<br>";
         $.each(data.error, function(err_source, err_msg) {
