import re
import itertools

from django.contrib.postgres.forms import SimpleArrayField
from django import forms
from .utils import get_default_lang, get_lang_list

import feedback.models
import courses.models as c_models

class CreateFeedbackQuestionsForm(forms.Form):
    def __init__(self, feedback_questions, new_question_ids, data, *args, **kwargs):
        super(CreateFeedbackQuestionsForm, self).__init__(data, *args, **kwargs)

        default_lang = get_default_lang()
        lang_list = get_lang_list()

        # Possibly edited existing feedback questions
        for question in feedback_questions:
            self._add_fields(str(question.id), data, default_lang, lang_list)

        # New feedback questions
        for question_id in new_question_ids:
            self._add_fields(question_id, data, default_lang, lang_list)

    def _clean_duplicates_of_field(self, field_name, field_val, field_prefix, model_field, cleaned_data, lang_list):
        model_field_readable = model_field.replace("_", " ")

        for lang_code, _ in lang_list:
            if lang_code in field_name:
                break

        for k, v in cleaned_data.copy().items():
            if k.startswith(field_prefix) and lang_code in k and v == field_val and k != field_name:
                error_msg = "Duplicate {field} in language {lang}!".format(field=model_field_readable, lang=lang_code)
                error_code = "duplicate_{}".format(model_field)
                field_error = forms.ValidationError(error_msg, code=error_code)
                self.add_error(field_name, field_error)
            
    def _add_fields(self, question_id, data, default_lang, lang_list):
        for lang_code, _ in lang_list:
            question_field = "feedback_question_[{id}]_{lang}".format(id=question_id, lang=lang_code)
            
            if lang_code == default_lang:
                self.fields[question_field] = forms.CharField(max_length=100, required=True, strip=True)
            else:
                self.fields[question_field] = forms.CharField(max_length=100, required=False, strip=True)

            choice_field_prefix = "feedback_choice_[{id}]_{lang}".format(id=question_id, lang=lang_code)
            choice_fields = sorted([k for k in data.keys() if k.startswith(choice_field_prefix)])
            for i, choice_field in enumerate(choice_fields):
                if i < 2 and lang_code == default_lang:
                    self.fields[choice_field] = forms.CharField(required=True, strip=True)
                else:
                    self.fields[choice_field] = forms.CharField(required=False, strip=True)
        
        type_field = "feedback_type_[{id}]".format(id=question_id)
        self.fields[type_field] = forms.ChoiceField(choices=feedback.models.QUESTION_TYPE_CHOICES, required=True)
            
    def clean(self):
        cleaned_data = super(CreateFeedbackQuestionsForm, self).clean()
        lang_list = get_lang_list()

        for field_name in self.fields.keys():
            field_val = cleaned_data.get(field_name)
            if field_val is None:
                continue
            question_id = field_name[field_name.index("[") + 1:field_name.index("]")]

            if field_name.startswith("feedback_question") and field_val:
                self._clean_duplicates_of_field(field_name, field_val, "feedback_question", "question", cleaned_data, lang_list)
            elif field_name.startswith("feedback_choice") and field_val:
                self._clean_duplicates_of_field(field_name, field_val, "feedback_choice_[{}]".format(question_id), "choice", cleaned_data, lang_list)

            if field_name.startswith("choice_field"):
                type_field_name = "type_field_[{}]".format(question_id)
                if type_field_name in cleaned_data and cleaned_data[type_field_name] != "MULTIPLE_CHOICE_FEEDBACK":
                    type_error = forms.ValidationError("Only multiple choice feedback accepts choice!", code="choices_with_incorrect_type")
                    self.add_error(type_field_name, type_error)

class CreateInstanceIncludeFilesForm(forms.Form):
    def __init__(self, instance_files, new_file_ids, data, files, *args, **kwargs):
        super(CreateInstanceIncludeFilesForm, self).__init__(data, files, *args, **kwargs)

        default_lang = get_default_lang()
        lang_list = get_lang_list()

        # Possibly edited existing instance files
        for instance_file in instance_files:
            self._add_file_fields(str(instance_file.id), default_lang, lang_list)

        for file_id in new_file_ids:
            self._add_file_fields(file_id, default_lang, lang_list)
            
    def _add_file_fields(self, file_id, default_lang, lang_list):
        for lang_code, _ in lang_list:
            file_field = "instance_file_file_[{id}]_{lang}".format(id=file_id, lang=lang_code)
            default_name_field = "instance_file_default_name_[{id}]_{lang}".format(id=file_id, lang=lang_code)
            description_field = "instance_file_description_[{id}]_{lang}".format(id=file_id, lang=lang_code)

            if lang_code == default_lang and file_id.startswith("new"):
                self.fields[file_field] = forms.FileField(max_length=255, required=True)
            else:
                self.fields[file_field] = forms.FileField(max_length=255, required=False)
                
            if lang_code == default_lang:
                instance_field = "instance_file_instance_[{id}]_{lang}".format(id=file_id, lang=lang_code)
                instance_choices = [(instance.id, getattr(instance, "name_{}".format(default_lang)))
                                    for instance in c_models.CourseInstance.objects.all()]
                self.fields[default_name_field] = forms.CharField(max_length=255, required=True, strip=True)
                self.fields[instance_field] = forms.ChoiceField(choices=instance_choices, required=True)
            else:
                self.fields[default_name_field] = forms.CharField(max_length=255, required=False, strip=True)

<<<<<<< HEAD
            self.fields[description_field] = forms.CharField(required=False, strip=True)        
=======
            self.fields[description_field] = forms.CharField(required=False, strip=True)

    #TODO: Move to main form!
    def _add_link_fields(self, file_id, default_lang, lang_list):
        return
>>>>>>> f44ddaf1

    def _clean_duplicates_of_field(self, field_name, field_val, field_prefix, model_field, cleaned_data, lang_list):
        model_field_readable = model_field.replace("_", " ")

        for lang_code, _ in lang_list:
            if lang_code in field_name:
                break

        for k, v in cleaned_data.copy().items():
            if k.startswith(field_prefix) and lang_code in k and v == field_val and k != field_name:
                error_msg = "Duplicate {field} in language {lang}!".format(field=model_field_readable, lang=lang_code)
                error_code = "duplicate_{}".format(model_field)
                field_error = forms.ValidationError(error_msg, code=error_code)
                self.add_error(field_name, field_error)
                
    def clean(self):
        cleaned_data = super(CreateInstanceIncludeFilesForm, self).clean()
        lang_list = get_lang_list()

        for field_name in self.fields.keys():
            field_val = cleaned_data.get(field_name)
            if field_val is None:
                continue
            file_id = re.findall("\[(.*?)\]", field_name)[0]

            if field_name.startswith("instance_file_default_name") and field_val:
                self._clean_duplicates_of_field(field_name, field_val, "instance_file_default_name", "default_name", cleaned_data, lang_list)

            # TODO: Replace with a parser that just compares character at current index to '-' or ('rwx')[current index % 3]
            chmod_pattern = r"^((r|-)(w|-)(x|-)){3}$"
            if field_name.startswith("instance_file_chmod") and not re.match(chmod_pattern, field_val):
                error_msg = "File access mode was of incorrect format! Give 9 character, each either r, w, x or -!"
                error_code = "invalid_chmod"
                field_error = forms.ValidationError(error_msg, code=error_code)
                self.add_error(field_name, field_error)

# Only have required fields for the default language, i.e. LANGUAGE_CODE in
# django.conf.settings.

# The translations for other languages (in django.conf.settings['LANGUAGES'])
# are optional.

def get_sanitized_choices(data, field_name):
    '''An ugly hack to deal with a <select multiple> element with dynamic entries.
    '''
    choices = data.getlist(field_name)
    erroneous = set()
    for choice in choices:
        try:
            f_type, f_id = choice.split('_')
            f_id = int(f_id)
        except ValueError as e:
            if f_id[0:3] == 'new' and f_id[3:].isdigit():
                pass # It was a new one
            else:
                erroneous.add(choice)
        else:
            if f_type == 'ef':
                # Check if an exercise file with this id exists
                # - Use current form data
                # Check that it's linked to the exercise
                # - Use current form data
                pass
            elif f_type == 'if':
                # Check if an exercise file with this id exists
                # - Use current form data
                # Check that it's linked to the exercise
                # - Use current form data
                pass
            else:
                erroneous.add(choice)

    if len(erroneous) > 0:
        return [] # HACK
    return itertools.zip_longest(choices, [], fillvalue='')

class CreateFileUploadExerciseForm(forms.Form):
    #exercise_name = forms.CharField(max_length=255, required=True, strip=True) # Translate
    #exercise_content = forms.CharField(required=False) # Translate
    exercise_default_points = forms.IntegerField(required=True)
    # tags handled at __init__
    exercise_feedback_questions = SimpleArrayField(forms.IntegerField())
    #exercise_question = forms.CharField(required=False) # Translate
    exercise_manually_evaluated = forms.BooleanField(required=False)
    exercise_ask_collaborators = forms.BooleanField(required=False)
    exercise_allowed_filenames = forms.CharField(required=False)
    version_comment = forms.CharField(required=False, strip=True)

    def __init__(self, tag_fields, hint_ids, ef_ids, lf_ids, if_ids, order_hierarchy, data, files, *args, **kwargs):
        super(CreateFileUploadExerciseForm, self).__init__(data, files, *args, **kwargs)

        # Translated fields
        # TODO: How to get these dynamically?
        default_lang = get_default_lang()
        lang_list = get_lang_list()
        for lang_code, _ in lang_list:
            # For required fields
            if lang_code == default_lang:
                self.fields['exercise_name_{}'.format(lang_code)] = forms.CharField(max_length=255, required=True, strip=True)
            else:
                self.fields['exercise_name_{}'.format(lang_code)] = forms.CharField(max_length=255, required=False, strip=True)

            # For other fields
            self.fields['exercise_content_{}'.format(lang_code)] = forms.CharField(required=False)
            self.fields['exercise_question_{}'.format(lang_code)] = forms.CharField(required=False)

        # Other dynamic fields

        for tag_field in tag_fields:
            self.fields[tag_field] = forms.CharField(min_length=1, max_length=28, strip=True)

        # Hints

        for hint_id in hint_ids:
            for lang_code, _ in lang_list:
                if lang_code == default_lang:
                    self.fields['hint_content_[{}]_{}'.format(hint_id, lang_code)] = forms.CharField(required=True, strip=True)
                else:
                    self.fields['hint_content_[{}]_{}'.format(hint_id, lang_code)] = forms.CharField(required=False, strip=True)
                    
            self.fields['hint_tries_[{}]'.format(hint_id)] = forms.IntegerField(min_value=0, required=True)

        # Exercise included files

        # TODO: Rework the names to the form exercise_file_{id}_{subitem}_{lang}
        ef_template = 'included_file_{}_[{}]'

        for ef_id in ef_ids:
            for lang_code, _ in lang_list:
                if lang_code == default_lang:
                    self.fields[ef_template.format('default_name', ef_id) + '_{}'.format(lang_code)] = forms.CharField(required=True)
                    self.fields[ef_template.format('description', ef_id) + '_{}'.format(lang_code)] = forms.CharField(required=False)
                    self.fields[ef_template.format('name', ef_id) + '_{}'.format(lang_code)] = forms.CharField(required=True)
                    if ef_id.startswith('new'):
                        self.fields['included_file_[{}]_{}'.format(ef_id, lang_code)] = forms.FileField(required=True)
                    else:
                        self.fields['included_file_[{}]_{}'.format(ef_id, lang_code)] = forms.FileField(required=False)
                else:
                    self.fields[ef_template.format('default_name', ef_id) + '_{}'.format(lang_code)] = forms.CharField(required=False)
                    self.fields[ef_template.format('description', ef_id) + '_{}'.format(lang_code)] = forms.CharField(required=False)
                    self.fields[ef_template.format('name', ef_id) + '_{}'.format(lang_code)] = forms.CharField(required=False)
                    self.fields['included_file_[{}]_{}'.format(ef_id, lang_code)] = forms.FileField(required=False)

            self.fields[ef_template.format('chgrp', ef_id)] = forms.CharField(required=True)
            self.fields[ef_template.format('chmod', ef_id)] = forms.CharField(required=True)
            self.fields[ef_template.format('chown', ef_id)] = forms.CharField(required=True)
            self.fields[ef_template.format('purpose', ef_id)] = forms.CharField(required=True)

        # Instance included files (moved from instance file form)

        for if_id in if_ids:
            for lang_code, _ in lang_list:
                name_field = "instance_file_name_[{id}]_{lang}".format(id=if_id, lang=lang_code)
                if lang_code == default_lang:
                    self.fields[name_field] = forms.CharField(max_length=255, required=True, strip=True)
                else:
                    self.fields[name_field] = forms.CharField(max_length=255, required=False, strip=True)

            purpose_field = "instance_file_purpose_[{id}]".format(id=if_id)
            chown_field = "instance_file_chown_[{id}]".format(id=if_id)
            chgrp_field = "instance_file_chgrp_[{id}]".format(id=if_id)
            chmod_field = "instance_file_chmod_[{id}]".format(id=if_id)
            self.fields[purpose_field] = forms.ChoiceField(choices=c_models.IncludeFileSettings.FILE_PURPOSE_CHOICES, required=False)
            self.fields[chown_field] = forms.ChoiceField(choices=c_models.IncludeFileSettings.FILE_OWNERSHIP_CHOICES, required=False)
            self.fields[chgrp_field] = forms.ChoiceField(choices=c_models.IncludeFileSettings.FILE_OWNERSHIP_CHOICES, required=False)
            self.fields[chmod_field] = forms.CharField(max_length=10, required=False, strip=True) 

        # Instance file links

        for file_id in lf_ids:
            for lang_code, _ in lang_list:
                name_field = "instance_file_name_[{id}]_{lang}".format(id=file_id, lang=lang_code)
                if lang_code == default_lang:
                    self.fields[name_field] = forms.CharField(max_length=255, required=True, strip=True)
                else:
                    self.fields[name_field] = forms.CharField(max_length=255, required=False, strip=True)

            purpose_field = "instance_file_purpose_[{id}]".format(id=file_id)
            chown_field = "instance_file_chown_[{id}]".format(id=file_id)
            chgrp_field = "instance_file_chgrp_[{id}]".format(id=file_id)
            chmod_field = "instance_file_chmod_[{id}]".format(id=file_id)
            self.fields[purpose_field] = forms.ChoiceField(choices=c_models.IncludeFileSettings.FILE_PURPOSE_CHOICES, required=False)
            self.fields[chown_field] = forms.ChoiceField(choices=c_models.IncludeFileSettings.FILE_OWNERSHIP_CHOICES, required=False)
            self.fields[chgrp_field] = forms.ChoiceField(choices=c_models.IncludeFileSettings.FILE_OWNERSHIP_CHOICES, required=False)
            self.fields[chmod_field] = forms.CharField(max_length=10, required=False, strip=True) 

        # Tests, stages and commands
        
        test_template = "test_{}_{}"
        test_ids = order_hierarchy["stages_of_tests"].keys()
        
        for test_id in test_ids:
            test_name_field = test_template.format(test_id, "name")
            test_required_files_field = test_template.format(test_id, 'required_files')
            choices = get_sanitized_choices(data, test_required_files_field)
            self.fields[test_name_field] = forms.CharField(min_length=1, max_length=200, strip=True)
            self.fields[test_required_files_field] = forms.MultipleChoiceField(choices=choices, required=False)

        stage_template = "stage_{}_{}"
        stage_ids, command_ids = order_hierarchy["commands_of_stages"].keys(), order_hierarchy["commands_of_stages"].values()

        for stage_id in stage_ids:
            for lang_code, _ in lang_list:
                stage_name_kwargs = {}
                stage_name_field = stage_template.format(stage_id, 'name_{}'.format(lang_code))
                if lang_code != default_lang:
                    stage_name_kwargs['required'] = False
                self.fields[stage_name_field] = forms.CharField(min_length=1, max_length=64, strip=True, **stage_name_kwargs)
            stage_depends_on_field = stage_template.format(stage_id, "depends_on")
            self.fields[stage_depends_on_field] = forms.IntegerField(required=False)

        command_template = "command_{}_{}"
        command_ids = itertools.chain.from_iterable(command_ids)

        for command_id in command_ids:
            for lang_code, _ in lang_list:
                command_line_kwargs = {}
                command_command_line_field = command_template.format(command_id, 'command_line_{}'.format(lang_code))
                if lang_code != default_lang:
                    command_line_kwargs['required'] = False
                self.fields[command_command_line_field] = forms.CharField(min_length=1, max_length=255, strip=True)
            
                command_input_text_field = command_template.format(command_id, 'input_text_{}'.format(lang_code))
                self.fields[command_input_text_field] = forms.CharField(required=False, strip=False)
                
            command_significant_stdout_field = command_template.format(command_id, "significant_stdout")
            command_significant_stderr_field = command_template.format(command_id, "significant_stderr")
            command_return_value_field = command_template.format(command_id, "return_value")
            command_timeout_field = command_template.format(command_id, "timeout")
            self.fields[command_significant_stdout_field] = forms.BooleanField(required=False)
            self.fields[command_significant_stderr_field] = forms.BooleanField(required=False)
            self.fields[command_return_value_field] = forms.IntegerField(required=False)
            self.fields[command_timeout_field] = forms.DurationField()

    def _clean_duplicates_of_field(self, field_name, field_val, field_prefix, model_field, cleaned_data, lang_list):
        model_field_readable = model_field.replace("_", " ")

        for lang_code, _ in lang_list:
            if lang_code in field_name:
                break

        for k, v in cleaned_data.copy().items():
            if k.startswith(field_prefix) and lang_code in k and v == field_val and k != field_name:
                error_msg = "Duplicate {field} in language {lang}!".format(field=model_field_readable, lang=lang_code)
                error_code = "duplicate_{}".format(model_field)
                field_error = forms.ValidationError(error_msg, code=error_code)
                self.add_error(field_name, field_error)

            
    def clean(self):
        cleaned_data = super(CreateFileUploadExerciseForm, self).clean()
        lang_list = get_lang_list()

        for field_name in self.fields.keys():
            field_val = cleaned_data.get(field_name)
            if field_val is None:
                continue
            file_id = re.findall("\[(.*?)\]", field_name)[0]

            if field_name.startswith("instance_file_name") and field_val:
                self._clean_duplicates_of_field(field_name, field_val, "instance_file_name", "name", cleaned_data, lang_list)

            # TODO: Replace with a parser that just compares character at current index to '-' or ('rwx')[current index % 3]
            chmod_pattern = r"^((r|-)(w|-)(x|-)){3}$"
            if field_name.startswith("instance_file_chmod") and not re.match(chmod_pattern, field_val):
                error_msg = "File access mode was of incorrect format! Give 9 character, each either r, w, x or -!"
                error_code = "invalid_chmod"
                field_error = forms.ValidationError(error_msg, code=error_code)
                self.add_error(field_name, field_error)

        
        return cleaned_data
            <|MERGE_RESOLUTION|>--- conflicted
+++ resolved
@@ -112,15 +112,7 @@
             else:
                 self.fields[default_name_field] = forms.CharField(max_length=255, required=False, strip=True)
 
-<<<<<<< HEAD
             self.fields[description_field] = forms.CharField(required=False, strip=True)        
-=======
-            self.fields[description_field] = forms.CharField(required=False, strip=True)
-
-    #TODO: Move to main form!
-    def _add_link_fields(self, file_id, default_lang, lang_list):
-        return
->>>>>>> f44ddaf1
 
     def _clean_duplicates_of_field(self, field_name, field_val, field_prefix, model_field, cleaned_data, lang_list):
         model_field_readable = model_field.replace("_", " ")
@@ -209,7 +201,7 @@
     exercise_allowed_filenames = forms.CharField(required=False)
     version_comment = forms.CharField(required=False, strip=True)
 
-    def __init__(self, tag_fields, hint_ids, ef_ids, lf_ids, if_ids, order_hierarchy, data, files, *args, **kwargs):
+    def __init__(self, tag_fields, hint_ids, ef_ids, if_ids, order_hierarchy, data, files, *args, **kwargs):
         super(CreateFileUploadExerciseForm, self).__init__(data, files, *args, **kwargs)
 
         # Translated fields
@@ -269,7 +261,7 @@
             self.fields[ef_template.format('chown', ef_id)] = forms.CharField(required=True)
             self.fields[ef_template.format('purpose', ef_id)] = forms.CharField(required=True)
 
-        # Instance included files (moved from instance file form)
+        # Instance file links
 
         for if_id in if_ids:
             for lang_code, _ in lang_list:
@@ -283,25 +275,6 @@
             chown_field = "instance_file_chown_[{id}]".format(id=if_id)
             chgrp_field = "instance_file_chgrp_[{id}]".format(id=if_id)
             chmod_field = "instance_file_chmod_[{id}]".format(id=if_id)
-            self.fields[purpose_field] = forms.ChoiceField(choices=c_models.IncludeFileSettings.FILE_PURPOSE_CHOICES, required=False)
-            self.fields[chown_field] = forms.ChoiceField(choices=c_models.IncludeFileSettings.FILE_OWNERSHIP_CHOICES, required=False)
-            self.fields[chgrp_field] = forms.ChoiceField(choices=c_models.IncludeFileSettings.FILE_OWNERSHIP_CHOICES, required=False)
-            self.fields[chmod_field] = forms.CharField(max_length=10, required=False, strip=True) 
-
-        # Instance file links
-
-        for file_id in lf_ids:
-            for lang_code, _ in lang_list:
-                name_field = "instance_file_name_[{id}]_{lang}".format(id=file_id, lang=lang_code)
-                if lang_code == default_lang:
-                    self.fields[name_field] = forms.CharField(max_length=255, required=True, strip=True)
-                else:
-                    self.fields[name_field] = forms.CharField(max_length=255, required=False, strip=True)
-
-            purpose_field = "instance_file_purpose_[{id}]".format(id=file_id)
-            chown_field = "instance_file_chown_[{id}]".format(id=file_id)
-            chgrp_field = "instance_file_chgrp_[{id}]".format(id=file_id)
-            chmod_field = "instance_file_chmod_[{id}]".format(id=file_id)
             self.fields[purpose_field] = forms.ChoiceField(choices=c_models.IncludeFileSettings.FILE_PURPOSE_CHOICES, required=False)
             self.fields[chown_field] = forms.ChoiceField(choices=c_models.IncludeFileSettings.FILE_OWNERSHIP_CHOICES, required=False)
             self.fields[chgrp_field] = forms.ChoiceField(choices=c_models.IncludeFileSettings.FILE_OWNERSHIP_CHOICES, required=False)
@@ -368,7 +341,6 @@
                 error_code = "duplicate_{}".format(model_field)
                 field_error = forms.ValidationError(error_msg, code=error_code)
                 self.add_error(field_name, field_error)
-
             
     def clean(self):
         cleaned_data = super(CreateFileUploadExerciseForm, self).clean()
