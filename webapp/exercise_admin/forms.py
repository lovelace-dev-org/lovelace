--- conflicted
+++ resolved
@@ -93,11 +93,11 @@
     def __init__(self, tag_fields, order_hierarchy, *args, **kwargs):
         super(CreateFileUploadExerciseForm, self).__init__(*args, **kwargs)
 
-<<<<<<< HEAD
         # Translated fields
         # TODO: How to get these dynamically?
         default_lang = get_default_lang()
-        for lang_code, _ in get_lang_list():
+        lang_list = get_lang_list()
+        for lang_code, _ in lang_list:
             # For required fields
             if lang_code == default_lang:
                 self.fields['exercise_name_{}'.format(lang_code)] = forms.CharField(max_length=255, required=True, strip=True)
@@ -110,12 +110,8 @@
 
         # Other dynamic fields
 
-        for i in range(tag_count):
-            self.fields["exercise_tag_{}".format(i + 1)] = forms.CharField(min_length=1, max_length=28, strip=True)
-=======
         for tag_field in tag_fields:
             self.fields[tag_field] = forms.CharField(min_length=1, max_length=28, strip=True)
->>>>>>> 50b933ab
 
         test_template = "test_{}_{}"
         test_ids = order_hierarchy["stages_of_tests"].keys()
