<<<<<<< HEAD
import re
=======
import itertools

>>>>>>> 9da1a832
from django import forms

import feedback.models

class CreateFeedbackQuestionForm(forms.Form):
    def __init__(self, feedback_questions, data, *args, **kwargs):
        super(CreateFeedbackQuestionForm, self).__init__(data, *args, **kwargs)

        # Possibly edited existing feedback questions
        for question in feedback_questions:
            question = question.get_type_object()
            self._add_fields(question.id, data)
            
        # New added feedback questions
        new_feedback_count = len([k for k in data.keys() if k.startswith("question_field_[new")])
        for i in range(new_feedback_count):
            self._add_fields("new-{}".format(i + 1), data)

    def _add_fields(self, prefix_id, data):
        self.fields["question_field_[{}]".format(prefix_id)] = forms.CharField(max_length=100, required=True)
        self.fields["type_field_[{}]".format(prefix_id)] = forms.ChoiceField(choices=feedback.models.QUESTION_TYPE_CHOICES, required=True)
        choice_field_prefix = "choice_field_[{}]_".format(prefix_id)
        choice_count = len([k for k in data.keys() if k.startswith(choice_field_prefix)])
        for i in range(choice_count):
            choice_field_name = "{prefix}{{{n}}}".format(prefix=choice_field_prefix, n=i + 1)
            if i < 2:
                self.fields[choice_field_name] = forms.CharField(required=True)
            else:
                self.fields[choice_field_name] = forms.CharField(required=False)
            
    def clean(self):
        cleaned_data = super(CreateFeedbackQuestionForm, self).clean()
<<<<<<< HEAD

        for k1 in self.fields.keys():
            field_val = cleaned_data.get(k1)
            if field_val is None:
                continue
            
            if k1.startswith("question_field"):
                for k2, v in cleaned_data.copy().items():
                    if k2.startswith("question_field") and v == field_val and k1 != k2:
                        question_error = forms.ValidationError("Duplicate feedback question!", code="duplicate_question")
                        self.add_error(k1, question_error)
                try:
                    feedback_question = feedback.models.ContentFeedbackQuestion.objects.get(question=field_val)
                except feedback.models.ContentFeedbackQuestion.DoesNotExist:
                    pass
                else:
                    question_id = re.findall("\[(.*?)\]", k1)[0]
                    if str(feedback_question.get_type_object().id) != question_id:
                        question_error = forms.ValidationError("A feedback question with this name already exists! Remove the duplicate first!",
                                                               code="question_exists")
                        self.add_error(k1, question_error)

            elif k1.startswith("type_field"):
                if field_val not in [choice[0] for choice in feedback.models.QUESTION_TYPE_CHOICES]:
                    type_error = forms.ValidationError("This feedback question is of invalid type!", code="invalid_type")
                    self.add_error(k, type_error)

            elif k1.startswith("choice_field"):
                question_id = re.findall("\[(.*?)\]", k1)[0]
                type_field_name = "type_field_[{}]".format(question_id)
                if type_field_name in cleaned_data and cleaned_data[type_field_name] != "MULTIPLE_CHOICE_FEEDBACK":
                    type_error = forms.ValidationError("Only multiple choice feedback accepts choice!", code="choices_with_incorrect_type")
                    self.add_error(type_field_name, type_error)
                for k2, v in cleaned_data.copy().items():
                    if k2.startswith("choice_field_[{}]".format(question_id)) and v == field_val and k1 != k2:
                        choice_error = forms.ValidationError("Duplicate choice!", code="duplicate_choice")
                        self.add_error(k1, choice_error)
                        
class CreateFileUploadExerciseForm(forms.Form):
    exercise_name = forms.CharField(max_length=255, required=True, strip=True)
    exercise_content = forms.CharField()
    exercise_default_points = forms.IntegerField(required=True)
    # handle tags as forms.Charfield(min_length=1, max_length=28, strip=True)
    # feedback questions
    exercise_question = forms.CharField()
    exercise_manually_evaluated = forms.BooleanField()
    exercise_ask_collaborators = forms.BooleanField()
    exercise_allowed_filenames = forms.CharField()
    
=======
        question_field = cleaned_data.get("question_field")
        if question_field is not None:
            try:
                feedback.models.ContentFeedbackQuestion.objects.get(question=question_field)
            except feedback.models.ContentFeedbackQuestion.DoesNotExist:
                pass
            else:
                question_error = forms.ValidationError("This feedback question already exists!", code="duplicate_question")
                self.add_error("question_field", question_error)
                
        type_field = cleaned_data.get("type_field")
        if type_field not in [choice[0] for choice in feedback.models.QUESTION_TYPE_CHOICES]:
            type_error = forms.ValidationError("This feedback question type does not exist!", code="invalid_type")
            self.add_error("type_field", type_error)
        
        choice_fields = [k for k in cleaned_data if k.startswith("choice_field")]
        if type_field != "MULTIPLE_CHOICE_FEEDBACK" and len(choice_fields) > 0:
            type_error = forms.ValidationError("Only multiple choice feedback accepts choice!", code="choices_with_incorrect_type")
            self.add_error("type_field", type_error)

class CreateFileUploadExerciseForm(forms.Form):
    exercise_name = forms.CharField(max_length=255, required=True, strip=True)
    exercise_content = forms.CharField(required=False)
    exercise_default_points = forms.IntegerField(required=True)
    # tags handled at __init__
    # feedback questions
    exercise_question = forms.CharField(required=False)
    exercise_manually_evaluated = forms.BooleanField(required=False)
    exercise_ask_collaborators = forms.BooleanField(required=False)
    exercise_allowed_filenames = forms.CharField(required=False)

    def __init__(self, tag_count, order_hierarchy, *args, **kwargs):
        super(CreateFileUploadExerciseForm, self).__init__(*args, **kwargs)

        for i in range(tag_count):
            self.fields["exercise_tag_{}".format(i + 1)] = forms.CharField(min_length=1, max_length=28, strip=True)

        test_template = "test_{}_{}"
        test_ids = order_hierarchy["stages_of_tests"].keys()
        
        for test_id in test_ids:
            test_name_field = test_template.format(test_id, "name")
            self.fields[test_name_field] = forms.CharField(min_length=1, max_length=200, strip=True)

        stage_template = "stage_{}_{}"
        stage_ids, command_ids = order_hierarchy["commands_of_stages"].keys(), order_hierarchy["commands_of_stages"].values()

        for stage_id in stage_ids:
            stage_name_field = stage_template.format(stage_id, "name")
            stage_depends_on_field = stage_template.format(stage_id, "depends_on")
            self.fields[stage_name_field] = forms.CharField(min_length=1, max_length=64, strip=True)
            #self.fields[stage_depends_on_field] = ??? #

        command_template = "command_{}_{}"
        command_ids = itertools.chain.from_iterable(command_ids)

        for command_id in command_ids:
            command_command_line_field = command_template.format(command_id, "command_line")
            command_significant_stdout_field = command_template.format(command_id, "significant_stdout")
            command_significant_stderr_field = command_template.format(command_id, "significant_stderr")
            command_input_text_field = command_template.format(command_id, "input_text")
            command_return_value_field = command_template.format(command_id, "return_value")
            command_timeout_field = command_template.format(command_id, "timeout")
            self.fields[command_command_line_field] = forms.CharField(min_length=1, max_length=255, strip=True)
            self.fields[command_significant_stdout_field] = forms.BooleanField(required=False)
            self.fields[command_significant_stderr_field] = forms.BooleanField(required=False)
            self.fields[command_input_text_field] = forms.CharField(required=False, strip=False)
            self.fields[command_return_value_field] = forms.IntegerField(required=False)
            self.fields[command_timeout_field] = forms.DurationField()
        
        def clean(self):
            cleaned_data = super(CreateFileUploadExerciseForm, self).clean()
            
>>>>>>> 9da1a832
<|MERGE_RESOLUTION|>--- conflicted
+++ resolved
@@ -1,9 +1,6 @@
-<<<<<<< HEAD
 import re
-=======
 import itertools
 
->>>>>>> 9da1a832
 from django import forms
 
 import feedback.models
@@ -36,7 +33,6 @@
             
     def clean(self):
         cleaned_data = super(CreateFeedbackQuestionForm, self).clean()
-<<<<<<< HEAD
 
         for k1 in self.fields.keys():
             field_val = cleaned_data.get(k1)
@@ -75,38 +71,6 @@
                         choice_error = forms.ValidationError("Duplicate choice!", code="duplicate_choice")
                         self.add_error(k1, choice_error)
                         
-class CreateFileUploadExerciseForm(forms.Form):
-    exercise_name = forms.CharField(max_length=255, required=True, strip=True)
-    exercise_content = forms.CharField()
-    exercise_default_points = forms.IntegerField(required=True)
-    # handle tags as forms.Charfield(min_length=1, max_length=28, strip=True)
-    # feedback questions
-    exercise_question = forms.CharField()
-    exercise_manually_evaluated = forms.BooleanField()
-    exercise_ask_collaborators = forms.BooleanField()
-    exercise_allowed_filenames = forms.CharField()
-    
-=======
-        question_field = cleaned_data.get("question_field")
-        if question_field is not None:
-            try:
-                feedback.models.ContentFeedbackQuestion.objects.get(question=question_field)
-            except feedback.models.ContentFeedbackQuestion.DoesNotExist:
-                pass
-            else:
-                question_error = forms.ValidationError("This feedback question already exists!", code="duplicate_question")
-                self.add_error("question_field", question_error)
-                
-        type_field = cleaned_data.get("type_field")
-        if type_field not in [choice[0] for choice in feedback.models.QUESTION_TYPE_CHOICES]:
-            type_error = forms.ValidationError("This feedback question type does not exist!", code="invalid_type")
-            self.add_error("type_field", type_error)
-        
-        choice_fields = [k for k in cleaned_data if k.startswith("choice_field")]
-        if type_field != "MULTIPLE_CHOICE_FEEDBACK" and len(choice_fields) > 0:
-            type_error = forms.ValidationError("Only multiple choice feedback accepts choice!", code="choices_with_incorrect_type")
-            self.add_error("type_field", type_error)
-
 class CreateFileUploadExerciseForm(forms.Form):
     exercise_name = forms.CharField(max_length=255, required=True, strip=True)
     exercise_content = forms.CharField(required=False)
@@ -159,5 +123,4 @@
         
         def clean(self):
             cleaned_data = super(CreateFileUploadExerciseForm, self).clean()
-            
->>>>>>> 9da1a832
+            