<!DOCTYPE html>
<html>
  <head>
    <meta charset="UTF-8">
    {% load staticfiles %}
    {% load i18n %}
    <title>Edit | {{ exercise.name }}</title>
    <!--<link rel="stylesheet" href="http://fonts.googleapis.com/css?family=Inconsolata">-->

    <link rel="stylesheet" href="{% static 'courses/jquery-ui.css' %}">
    <link rel="stylesheet" href="{% static 'courses/jquery-ui.structure.css' %}">
    <link rel="stylesheet" href="{% static 'courses/jquery-ui.theme.css' %}">
    <link rel="stylesheet" href="{% static 'courses/latofonts.css' %}">
    <link rel="stylesheet" href="{% static 'exercise_admin/exercise-admin.css' %}">

    <script src="{% static 'courses/jquery-3.0.0-beta1.min.js' %}"></script>
    <script src="{% static 'courses/jquery-ui.min.js' %}"></script>
    <script src="{% static 'courses/jquery.slimscroll.min.js' %}"></script>
    <script src="{% static 'exercise_admin/exercise-admin.js' %}"></script>
    {% block head-script %}
    {% endblock %}
  </head>
  <body>
    {% block heading %}
    {% endblock %}

    {% block meta %}
    {% endblock %}

    <div id="add-feedback-popup" class="popup">
      <div>
        <div class="add-feedback-div">
          <h2>Add feedback question</h2>
          <div class="bordered-editable-area">
            <div class="feedback-table-div">
              <table id="add-feedback-table" class="feedback-question-table">
                <colgroup>
                  <col class="feedback-question">
                  <col class="feedback-type">
                </colgroup>
                <thead>
                  <tr>
                    <th>
                      <input type="checkbox" id="fb-question-checkbox-all" class="feedback-question-checkbox">
                      <label for="fb-question-checkbox-all" class="feedback-question-label">Question</label>
                    </th>
                    <th>Type</th>
                  </tr>
                </thead>
                <tbody>
                </tbody>
              </table>
            </div>
          </div>
        </div>
        <div class="create-feedback-div">
          <h2>Create new feedback question</h2>
          <div>
            <label for="feedback-question-new">
              <span class="feedback-question-span">Feedback question:</span>
              <input type="text" id="feedback-question-new" class="feedback-question-new-input" name="feedback-question">
            </label>
          </div>
          <div>
            <select id="feedback-type-select" class="feedback-type-select" onchange="handle_feedback_type_selection(this);">
              <option value="thumb">Thumb feedback question</option>
              <option value="star">Star feedback question</option>
              <option value="multichoice">Multiple choice feedback question</option>
              <option value="textfield">Textfield feedback question</option>
            </select>
            <div id="feedback-choices" class="feedback-choices">
            </div>
            <button id="add-feedback-choice" class="add-item" title="Adds a new answer choice for the feedback question" onclick="add_feedback_choice();">Add choice</button>
            <button class="add-item" title="Creates a new feedback question to the database">Create feedback</button>
          </div>
        </div>
        <div class="popup-buttons">
          <button class="popup-button" onclick="close_popup_and_add_questions();">Ok</button>
          <button class="popup-button" onclick="close_popup($('#add-feedback-popup'))">Cancel</button>
        </div>
      </div>
    </div>

    <form method="POST" action="{% block form-action-url %}{% endblock %}" id="main-form" onSubmit="submit_main_form(event);">
      {% csrf_token %}
      <section class="general-information">
        <div class="generalinfo-left-side">
          <h2>General information</h2>

          <div class="form-row">
            <label for="exercise-name">Name:</label>
            <input type="text" id="exercise-name" name="exercise-name" value="{{ exercise.name }}" onInput="exercise_name_changed(event);" autofocus>
          </div>

          <div class="form-row">
            <label for="exercise-slug">Slug:</label>
            <span id="exercise-slug">{{ exercise.slug }}</span>
          </div>

          <div class="form-bigrow">
            <label for="exercise-page-content">Page contents in <a href="{% url 'courses:markup_help' %}" class="help-link" title="Help on how to edit with the markup language" target="_new">the markup language</a>:</label>
            <textarea id="exercise-page-content" name="exercise-page-content" cols="100" rows="8" onInput="exercise_page_content_changed(event);">{{ exercise.content }}</textarea>
          </div>
          
          <div class="form-bigrow">
            <label for="exercise-question">The exercise question:</label>
            <textarea id="exercise-question" name="exercise-question" cols="100" rows="3">{{ exercise.question }}</textarea>
          </div>

          <div class="form-row">
            <label for="exercise-points">Default points:</label>
            <input type="number" step="1" id="exercise-points" name="exercise-points" value="{{ exercise.default_points }}">
          </div>

          <div class="form-cb-row">
            <input type="checkbox" id="manually_evaluated" name="manually_evaluated">
            <label for="manually_evaluated">This exercise is evaluated by hand</label>
          </div>

          <div class="form-cb-row">
            <input type="checkbox" id="ask_collaborators" name="ask_collaborators">
            <label for="ask_collaborators">Ask the answerer to list collaborators</label>
          </div>
        </div>
        
        <div class="generalinfo-right-side">
          <h2>Feedback questions</h2>
          <div class="bordered-editable-area">
            <div id="feedback-question-table" class="feedback-table-div">
              <table class="feedback-question-table">
                <colgroup>
                  <col class="feedback-question">
                  <col class="feedback-type">
                  <col class="delete-feedback">
                </colgroup>
                <thead>
                  <tr>
<<<<<<< HEAD
                    <td class="question-cell">{{ question }}</td>
                    <td class="type-cell">{{ question.get_human_readable_type }}</td>
                    <td class="delete-cell"><button class="delete-button" title="Deletes the relation between the feedback question and the exercise">x</button></td>
=======
                    <th>Question</th>
                    <th>Type</th>
>>>>>>> 480a0fb0
                  </tr>
                </thead>
                <tbody>
                  {% for question in exercise.feedback_questions.all %}
                    <tr>
                      <td>{{ question }}</td>
                      <td>{{ question.get_human_readable_type }}</td>
                      <td><button class="delete-button" title="Deletes the relation between the feedback question and the exercise">x</button></td>
                    </tr>
                  {% endfor %}
                </tbody>
              </table>
            </div>
          </div>
          <button class="add-item" title="Adds a new feedback question"
                  onclick="show_add_feedback_question_popup(event, '{% url 'exercise_admin:get_feedback_questions' %}');">+</button>
          <span id="add-feedback-popup-error" class="popup-error"></span>

          <div class="separator"></div>

          <h2>Tags</h2>
          <ul class="exercise-tags">
            {% for ex_tag in exercise.tags %}
              <li class="exercise-tag">{{ ex_tag }}</li>
            {% endfor %}
          </ul>
          <button class="add-item">+</button>
        </div>
      </section>

      <section class="configurable-hints">
        <h2>Configurable hints</h2>

        <ul>
          {% for hint in hints %}
            <li>{{ hint.hint }}</li>
          {% endfor %}
        </ul>
      </section>

      {% block exercise-type-specific %}
      {% endblock %}

      {% block form-controls %}
      {% endblock %}
    </form>
  </body>
</html>
    <|MERGE_RESOLUTION|>--- conflicted
+++ resolved
@@ -135,22 +135,16 @@
                 </colgroup>
                 <thead>
                   <tr>
-<<<<<<< HEAD
-                    <td class="question-cell">{{ question }}</td>
-                    <td class="type-cell">{{ question.get_human_readable_type }}</td>
-                    <td class="delete-cell"><button class="delete-button" title="Deletes the relation between the feedback question and the exercise">x</button></td>
-=======
                     <th>Question</th>
                     <th>Type</th>
->>>>>>> 480a0fb0
                   </tr>
                 </thead>
                 <tbody>
                   {% for question in exercise.feedback_questions.all %}
                     <tr>
-                      <td>{{ question }}</td>
-                      <td>{{ question.get_human_readable_type }}</td>
-                      <td><button class="delete-button" title="Deletes the relation between the feedback question and the exercise">x</button></td>
+                      <td class="question-cell">{{ question }}</td>
+                      <td class="type-cell">{{ question.get_human_readable_type }}</td>
+                      <td class="delete-cell"><button class="delete-button" title="Deletes the relation between the feedback question and the exercise">x</button></td>
                     </tr>
                   {% endfor %}
                 </tbody>
