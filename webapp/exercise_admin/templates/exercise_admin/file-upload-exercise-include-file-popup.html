{% load i18n %}
{% load exercise_admin_extras %}
{% get_default_language as DEFAULT_LANGUAGE %}
{% get_current_language as CURRENT_LANGUAGE %}
{% get_available_languages as AVAILABLE_LANGUAGES %}
{% get_language_info_list for AVAILABLE_LANGUAGES as LANGUAGES_VERBOSE %}
<div id="edit-included-file-{{ include_file.id }}" class="popup" data-file-id="{{ include_file.id }}">
  <div>
    <div class="edit-included-file-title-div">
      {% for language_choice, _ in AVAILABLE_LANGUAGES %}{# TODO: Create a template tag filter for this #}
        <div class="translated {% if language_choice == CURRENT_LANGUAGE %}translated-visible{% endif %} inline-block-elem" data-language-code="{{ language_choice }}">
          <h2 id="edit-included-file-title-{{ include_file.id }}-{{ language_choice }}" class="popup-file-title">
            Edit included file: {% get_translated_field include_file.file_settings "name" language_choice %}
          </h2>
          {% lang_reminder language_choice %}
        </div>
      {% endfor %}
      {% for language_choice, _ in AVAILABLE_LANGUAGES %}{# TODO: Create a template tag filter for this #}
        <div class="translated {% if language_choice == CURRENT_LANGUAGE %}translated-visible{% endif %} inline-block-elem" data-language-code="{{ language_choice }}">
          {% get_translated_field include_file "fileinfo" language_choice as fileinfo %}
          {% if fileinfo and fileinfo.url %}
            <a href="{{ fileinfo.url }}" class="file-url" download></a>
          {% endif %}
        </div>
      {% endfor %}
    </div>
    {% if create %}
      <div class="create-included-file-title-div">
        <h2 id="create-included-file-title-{{ include_file.id }}" class="popup-file-title">Create include file</h2>
      </div>
    {% endif %}
    <div>
      {% for language_choice, _ in AVAILABLE_LANGUAGES %}{# TODO: Create a template tag filter for this #}
        <div class="translated {% if language_choice == CURRENT_LANGUAGE %}translated-visible{% endif %}" data-language-code="{{ language_choice }}">
          <label for="included-file-{{ include_file.id }}-{{ language_choice }}">
            <span class="choose-file-span">Choose file {% lang_reminder language_choice %}: </span>
            <input type="file" id="included-file-{{ include_file.id }}-{{ language_choice }}" name="included_file_[{{ include_file.id }}]_{{ language_choice }}" class="file-input"
                   onchange="update_included_file_ok_button_state('{{ include_file.id }}', '{{ DEFAULT_LANGUAGE }}');" data-language-code="{{ language_choice }}">
          </label>
        </div>
      {% endfor %}
    </div>
    <div>
      {% for language_choice, _ in AVAILABLE_LANGUAGES %}{# TODO: Create a template tag filter for this #}
        <div class="translated {% if language_choice == CURRENT_LANGUAGE %}translated-visible{% endif %}" data-language-code="{{ language_choice }}">
          <label class="file-label" for="included-file-default-name-{{ include_file.id }}-{{ language_choice }}">
            <span class="file-default-name-span">Default name {% lang_reminder language_choice %}: </span>
            <input type="text" id="included-file-default-name-{{ include_file.id }}-{{ language_choice }}" class="file-default-name-input" maxlength="255"
                   name="included_file_default_name_[{{ include_file.id }}]_{{ language_choice }}" value="{% get_translated_field include_file "default_name" language_choice %}"
                   oninput="update_included_file_ok_button_state('{{ include_file.id }}', '{{ DEFAULT_LANGUAGE }}');" data-language-code="{{ language_choice }}">
          </label>
        </div>
      {% endfor %}
    </div>
    <div>
      {% for language_choice, _ in AVAILABLE_LANGUAGES %}{# TODO: Create a template tag filter for this #}
        <div class="translated {% if language_choice == CURRENT_LANGUAGE %}translated-visible{% endif %}" data-language-code="{{ language_choice }}">
          <label class="file-label" for="included-file-name-{{ include_file.id }}-{{ language_choice }}">
            <span class="file-name-span">File name during test {% lang_reminder language_choice %}: </span>
            <input type="text" id="included-file-name-{{ include_file.id }}-{{ language_choice }}" class="file-name-input" maxlength="255"
                   name="included_file_name_[{{ include_file.id }}]_{{ language_choice }}" value="{% get_translated_field include_file.file_settings "name" language_choice %}"
                   oninput="update_included_file_ok_button_state('{{ include_file.id }}', '{{ DEFAULT_LANGUAGE }}');" data-language-code="{{ language_choice }}">
          </label>
        </div>
      {% endfor %}
    </div>
    <div>
      {% for language_choice, _ in AVAILABLE_LANGUAGES %}{# TODO: Create a template tag filter for this #}
        <div class="translated {% if language_choice == CURRENT_LANGUAGE %}translated-visible{% endif %}" data-language-code="{{ language_choice }}">
          <label class="file-label" for="included-file-description-{{ include_file.id }}-{{ language_choice }}">
            <div>File description {% lang_reminder language_choice %}: </div>
            <textarea id="included-file-description-{{ include_file.id }}-{{ language_choice }}" name="included_file_description_[{{ include_file.id }}]_{{ language_choice }}"
                      class="file-description-area" cols="117" rows="5" oninput="update_included_file_ok_button_state('{{ include_file.id }}', '{{ DEFAULT_LANGUAGE }}');"
                      data-language-code="{{ language_choice }}">{% get_translated_field include_file "description" language_choice %}</textarea>
          </label>
        </div>
      {% endfor %}
    </div>
    <div>
      <label class="file-label" for="included-file-purpose-{{ include_file.id }}">
        <span class="file-purpose-span">Used as:</span>
        <select id="included-file-purpose-{{ include_file.id }}" class="file-purpose-select" name="included_file_purpose_[{{ include_file.id }}]">
          <optgroup label="Files written into the test directory for reading">
            <option value="INPUT"{% if include_file.file_settings.purpose == "INPUT" %} selected="selected"{% endif %}>Input file</option>
          </optgroup>
          <optgroup label="Files the program is expected to generate">
            <option value="OUTPUT"{% if include_file.file_settings.purpose == "OUTPUT" %} selected="selected"{% endif %}>Expected output file</option>
          </optgroup>
          <optgroup label="Executable files">
            <option value="REFERENCE"{% if include_file.file_settings.purpose == "REFERENCE" %} selected="selected"{% endif %}>Reference implementation</option>
            <option value="INPUTGEN"{% if include_file.file_settings.purpose == "INPUTGEN" %} selected="selected"{% endif %}>Input generator</option>
            <option value="WRAPPER"{% if include_file.file_settings.purpose == "WRAPPER" %} selected="selected"{% endif %}>Wrapper for uploaded code</option>
            <option value="TEST"{% if include_file.file_settings.purpose == "TEST" %} selected="selected"{% endif %}>Unit test</option>
          </optgroup>
        </select>
      </label>
    </div>
    <div>
      <label class="file-label" for="included-file-chown-{{ include_file.id }}">
        <span class="file-chown-span">File user ownership:</span>
<<<<<<< HEAD
        <select id="included-file-chown-{{ include_file.id }}" class="file-chown-select" name="included_file_chown_[{{ include_file.id }}]">
=======
        <select id="included-file-chown-{{ include_file.id }}" class="file-chown-select" name="included_file_chown_[{{ include_file.id }}]" form="main-form">
>>>>>>> 3db07b05
          <option value="OWNED"{% if include_file.file_settings.chown_settings == "OWNED" %} selected="selected"{% endif %}>Owned by the tested program</option>
          <option value="NOT_OWNED"{% if include_file.file_settings.chown_settings == "NOT_OWNED" %} selected="selected"{% endif %}>Not owned by the tested program</option>
        </select>
      </label>
    </div>
    <div>
      <label class="file-label" for="included-file-chgrp-{{ include_file.id }}">
        <span class="file-chgrp-span">File group ownership:</span>
<<<<<<< HEAD
        <select id="included-file-chgrp-{{ include_file.id }}" class="file-chgrp-select" name="included_file_chgrp_[{{ include_file.id }}]">
=======
        <select id="included-file-chgrp-{{ include_file.id }}" class="file-chgrp-select" name="included_file_chgrp_[{{ include_file.id }}]" form="main-form">
>>>>>>> 3db07b05
          <option value="OWNED"{% if include_file.file_settings.chgrp_settings == "OWNED" %} selected="selected"{% endif %}>Owned by the tested program</option>
          <option value="NOT_OWNED"{% if include_file.file_settings.chgrp_settings == "NOT_OWNED" %} selected="selected"{% endif %}>Not owned by the tested program</option>
        </select>
      </label>
    </div>
    <div>
      <label class="file-label" for="included-file-chmod-{{ include_file.id }}">
        <span class="file-chmod-span">File access mode:</span>
        <input type="text" id="included-file-chmod-{{ include_file.id }}" class="file-chmod-input" maxlength="9"
               name="included_file_chmod_[{{ include_file.id }}]" value="{{ include_file.file_settings.chmod_settings }}"
               oninput="update_included_file_ok_button_state('{{ include_file.id }}', '{{ DEFAULT_LANGUAGE }}');">
      </label>
      <div id="file-chmod-error-{{ include_file.id }}" class="admin-error"></div>
    </div>
    <div class="popup-buttons">
      <button type="button" id="included-file-ok-button-{{ include_file.id }}" class="popup-button" onclick="confirm_included_file_popup('{{ include_file.id }}')"
              data-button-mode="{% if create %}add{% else %}done{% endif %}">Ok</button>
    </div>
  </div>
</div><|MERGE_RESOLUTION|>--- conflicted
+++ resolved
@@ -98,11 +98,7 @@
     <div>
       <label class="file-label" for="included-file-chown-{{ include_file.id }}">
         <span class="file-chown-span">File user ownership:</span>
-<<<<<<< HEAD
-        <select id="included-file-chown-{{ include_file.id }}" class="file-chown-select" name="included_file_chown_[{{ include_file.id }}]">
-=======
         <select id="included-file-chown-{{ include_file.id }}" class="file-chown-select" name="included_file_chown_[{{ include_file.id }}]" form="main-form">
->>>>>>> 3db07b05
           <option value="OWNED"{% if include_file.file_settings.chown_settings == "OWNED" %} selected="selected"{% endif %}>Owned by the tested program</option>
           <option value="NOT_OWNED"{% if include_file.file_settings.chown_settings == "NOT_OWNED" %} selected="selected"{% endif %}>Not owned by the tested program</option>
         </select>
@@ -111,11 +107,7 @@
     <div>
       <label class="file-label" for="included-file-chgrp-{{ include_file.id }}">
         <span class="file-chgrp-span">File group ownership:</span>
-<<<<<<< HEAD
-        <select id="included-file-chgrp-{{ include_file.id }}" class="file-chgrp-select" name="included_file_chgrp_[{{ include_file.id }}]">
-=======
         <select id="included-file-chgrp-{{ include_file.id }}" class="file-chgrp-select" name="included_file_chgrp_[{{ include_file.id }}]" form="main-form">
->>>>>>> 3db07b05
           <option value="OWNED"{% if include_file.file_settings.chgrp_settings == "OWNED" %} selected="selected"{% endif %}>Owned by the tested program</option>
           <option value="NOT_OWNED"{% if include_file.file_settings.chgrp_settings == "NOT_OWNED" %} selected="selected"{% endif %}>Not owned by the tested program</option>
         </select>
