--- conflicted
+++ resolved
@@ -76,9 +76,8 @@
     "django.middleware.clickjacking.XFrameOptionsMiddleware",
 ]
 
-<<<<<<< HEAD
 SITE_ID = int(os.getenv("LOVELACE_SITE_ID", 1))
-=======
+
 if os.getenv("ENABLE_MANAGEMENT_API"):
     ENABLE_MANAGEMENT_API = True
     INSTALLED_APPS.append("api")
@@ -97,8 +96,6 @@
 
 
 
-SITE_ID = 1
->>>>>>> 1e36f464
 LOGIN_REDIRECT_URL = "/"
 ROOT_URLCONF = "lovelace.urls"
 TEMPLATES = (
